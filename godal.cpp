--- conflicted
+++ resolved
@@ -1788,7 +1788,6 @@
 	return ret;
 }
 
-<<<<<<< HEAD
 GDALDatasetH godalDem(cctx *ctx, const char *pszDest, const char *pszProcessing, const char *pszColorFilename, GDALDatasetH hSrcDS, char **switches) {
 	godalWrap(ctx);
 
@@ -1807,7 +1806,9 @@
 	}
 
 	godalUnwrap();
-=======
+	return ret;
+}
+
 OGRSpatialReferenceH godalGetGCPSpatialRef(GDALDatasetH hSrcDS) {
 	return GDALGetGCPSpatialRef(hSrcDS);
 }
@@ -1872,6 +1873,5 @@
 		ret[i].dfGCPZ = GCPList.dfGCPZs[i];
 	}
 
->>>>>>> 2a7ec2d7
 	return ret;
 }