// Copyright 2021 Airbus Defence and Space
//
// Licensed under the Apache License, Version 2.0 (the "License");
// you may not use this file except in compliance with the License.
// You may obtain a copy of the License at
//
//     http://www.apache.org/licenses/LICENSE-2.0
//
// Unless required by applicable law or agreed to in writing, software
// distributed under the License is distributed on an "AS IS" BASIS,
// WITHOUT WARRANTIES OR CONDITIONS OF ANY KIND, either express or implied.
// See the License for the specific language governing permissions and
// limitations under the License.

#define _GNU_SOURCE 1
#include "godal.h"
#include <gdal.h>
#include <ogr_srs_api.h>
#include <cpl_conv.h>
#include "cpl_port.h"
#include "cpl_string.h"
#include "cpl_vsi.h"
#include "cpl_vsi_virtual.h"
#include <gdal_frmts.h>
#include <ogrsf_frmts.h>
#include <dlfcn.h>
#include <cassert>

#include <gdal_utils.h>
#include <gdal_alg.h>
#include <gdalgrid.h>

extern "C" {
	extern long long int _gogdalSizeCallback(char* key, char** errorString);
	extern int _gogdalMultiReadCallback(char* key, int nRanges, void* pocbuffers, void* coffsets, void* clengths, char** errorString);
	extern size_t _gogdalReadCallback(char* key, void* buffer, size_t off, size_t clen, char** errorString);
	extern int goErrorHandler(int loggerID, CPLErr lvl, int code, const char *msg);
}

static void godalErrorHandler(CPLErr e, CPLErrorNum n, const char* msg) {
	cctx *ctx = (cctx*)CPLGetErrorHandlerUserData();
	assert(ctx!=nullptr);
	if (ctx->handlerIdx !=0) {
		int ret = goErrorHandler(ctx->handlerIdx, e, n, msg);
		if(ret!=0 && ctx->failed==0) {
			ctx->failed=1;
		}
	} else {
		//let's be strict and treat all warnings as errors
		if (e < CE_Warning)
		{
			fprintf(stderr, "GDAL: %s\n", msg);
			return;
		}
		if (ctx->errMessage == nullptr)
		{
			ctx->errMessage = (char *)malloc(strlen(msg) + 1);
			strcpy(ctx->errMessage, msg);
		}
		else
		{
			ctx->errMessage = (char *)realloc(ctx->errMessage, strlen(ctx->errMessage) + strlen(msg) + 3);
			strcat(ctx->errMessage, "\n");
			strcat(ctx->errMessage, msg);
		}
	}
}

static void godalWrap(cctx *ctx) {
	CPLPushErrorHandlerEx(&godalErrorHandler,ctx);
	if(ctx->configOptions!=nullptr) {
		char **options = ctx->configOptions;
		for(char* option=*options; option; option=*(++options)) {
			char *idx = strchr(option,'=');
			if(idx) {
				*idx='\0';
				CPLSetThreadLocalConfigOption(option,idx+1);
				*idx='=';
			}
		}
	}
}

static void godalUnwrap() {
	cctx *ctx = (cctx*)CPLGetErrorHandlerUserData();
	CPLPopErrorHandler();
	if(ctx->configOptions!=nullptr) {
		char **options = ctx->configOptions;
		for(char* option=*options; option; option=*(++options)) {
			char *idx = strchr(option,'=');
			if(idx) {
				*idx='\0';
				CPLSetThreadLocalConfigOption(option,nullptr);
				*idx='=';
			}
		}
	}
}

inline int failed(cctx *ctx) {
	if (ctx->errMessage!=nullptr || ctx->failed!=0) {
		return 1;
	}
	return 0;
}

inline void forceError(cctx *ctx) {
	if (ctx->errMessage == nullptr && ctx->failed==0) {
		CPLError(CE_Failure, CPLE_AppDefined, "unknown error");
	}
}
inline void forceCPLError(cctx *ctx, CPLErr err) {
	if (ctx->errMessage == nullptr && ctx->failed==0) {
		CPLError(CE_Failure, CPLE_AppDefined, "unknown cpl error %d", err);
	}
}
inline void forceOGRError(cctx *ctx, OGRErr err) {
	if (ctx->errMessage == nullptr && ctx->failed==0) {
		CPLError(CE_Failure, CPLE_AppDefined, "unknown ogr error %d", err);
	}
}

void godalSetMetadataItem(cctx *ctx, GDALMajorObjectH mo, char *ckey, char *cval, char *cdom) {
	godalWrap(ctx);
	CPLErr ret = GDALSetMetadataItem(mo,ckey,cval,cdom);
	if(ret!=0) {
		forceCPLError(ctx, ret);
	}
	godalUnwrap();
}
void godalClearMetadata(cctx *ctx, GDALMajorObjectH mo, char *cdom) {
	godalWrap(ctx);
	CPLErr ret = GDALSetMetadata(mo,nullptr,cdom);
	if(ret!=0) {
		forceCPLError(ctx, ret);
	}
	godalUnwrap();
}
void godalSetDescription(cctx *ctx, GDALMajorObjectH mo, char *desc) {
	godalWrap(ctx);
	GDALSetDescription(mo,desc);
	godalUnwrap();
}

void godalSetRasterColorInterpretation(cctx *ctx, GDALRasterBandH bnd, GDALColorInterp ci) {
	godalWrap(ctx);
	CPLErr ret = GDALSetRasterColorInterpretation(bnd,ci);
	if(ret!=0) {
		forceCPLError(ctx, ret);
	}
	godalUnwrap();
}

GDALDatasetH godalOpen(cctx *ctx, const char *name, unsigned int nOpenFlags, const char *const *papszAllowedDrivers,
					const char *const *papszOpenOptions, const char *const *papszSiblingFiles) {
	godalWrap(ctx);
	GDALDatasetH ret = GDALOpenEx(name,nOpenFlags,papszAllowedDrivers,papszOpenOptions,papszSiblingFiles);
	if (ret == nullptr) {
		forceError(ctx);
	}
	godalUnwrap();
	return ret;
}

void godalClose(cctx *ctx, GDALDatasetH ds) {
	godalWrap(ctx);
	GDALClose(ds);
	godalUnwrap();
}

typedef void (*fn_def)(void);

int _go_registerDriver(const char *driver, const char *prefix) {
	char *fnname = (char*)calloc(1,strlen(driver)+strlen(prefix)+1);
	sprintf(fnname,"%s%s",prefix,driver);
	void *fcn = dlsym(RTLD_DEFAULT,fnname);
	free(fnname);
	if (fcn != nullptr) {
		fn_def fnptr = (fn_def)fcn;
		fnptr();
	} else {
		return 1;
	}
	return 0;
}

int godalRegisterDriver(const char *fnname) {
	void *fcn = dlsym(RTLD_DEFAULT,fnname);
	if (fcn != nullptr) {
		fn_def fnptr = (fn_def)fcn;
		fnptr();
		return 0;
	}
	return -1;
}

GDALDatasetH godalCreate(cctx *ctx, GDALDriverH drv, const char* name, int width, int height, int nbands,
							GDALDataType dtype, char **options) {
	godalWrap(ctx);
	GDALDatasetH ret = GDALCreate(drv,name,width,height,nbands,dtype,options);
	if (ret==nullptr) {
		forceError(ctx);
	}
	godalUnwrap();
	return ret;
}

void godalDatasetSetSpatialRef(cctx *ctx, GDALDatasetH ds, OGRSpatialReferenceH sr) {
	godalWrap(ctx);
	CPLErr ret = GDALSetSpatialRef(ds,sr);
	if (ret!=0) {
		forceCPLError(ctx,ret);
	}
	godalUnwrap();
}

char *exportToWKT(cctx *ctx, OGRSpatialReferenceH sr) {
	char *pszSRS = nullptr;
	OGRErr gret = OSRExportToWkt(sr,&pszSRS);
	if (gret!=OGRERR_NONE && !failed(ctx)) {
		forceOGRError(ctx, gret);
	}
	if(failed(ctx)) {
		CPLFree(pszSRS);
		pszSRS=nullptr;
	}

	/*TODO: handle wkt2 retry
	if (gret!=OGRERR_NONE || failed(ctx)) {
		CPLFree(pszSRS);
		pszSRS = nullptr;
		const char *const apszOptions[] = {"FORMAT=WKT2", nullptr};
		gret = oOutputSRS.exportToWkt(&pszSRS, apszOptions);
		if (gret!=OGRERR_NONE || failed(ctx)) {
			forceOGRError(ctx, gret);
			godalUnwrap();
			return;
		}
	}
	*/
	return pszSRS;
}

void godalSetProjection(cctx *ctx, GDALDatasetH ds, char *wkt) {
	godalWrap(ctx);
	if(wkt==nullptr||*wkt==0) {
		CPLErr ret = GDALSetSpatialRef(ds,nullptr);
		if (ret != 0)
		{
			forceCPLError(ctx, ret);
		}
		godalUnwrap();
		return;
	}
	OGRSpatialReferenceH sr = OSRNewSpatialReference(nullptr);
	OSRSetAxisMappingStrategy(sr, OAMS_TRADITIONAL_GIS_ORDER);

	OGRErr gret = OSRSetFromUserInput(sr,wkt);
	if (gret!=OGRERR_NONE || failed(ctx)) {
		forceOGRError(ctx,gret);
		godalUnwrap();
		OSRDestroySpatialReference(sr);
		return;
	}
	CPLErr ret = GDALSetSpatialRef(ds,sr);
	if (ret!=0) {
		forceCPLError(ctx,ret);
	}
	godalUnwrap();
	OSRDestroySpatialReference(sr);
}

char *godalExportToWKT(cctx *ctx, OGRSpatialReferenceH sr) {
	godalWrap(ctx);
	char *pszSRS = exportToWKT(ctx, sr);
	godalUnwrap();
	return pszSRS;
}

OGRSpatialReferenceH godalCreateWKTSpatialRef(cctx *ctx, char *wkt){
	godalWrap(ctx);
	OGRSpatialReferenceH sr = OSRNewSpatialReference(nullptr);
	OSRSetAxisMappingStrategy(sr, OAMS_TRADITIONAL_GIS_ORDER);
	OGRErr gret = OSRImportFromWkt(sr, &wkt);
	if(gret!=0) {
		forceOGRError(ctx,gret);
	}
	godalUnwrap();
	if( failed(ctx) ) {
		OSRDestroySpatialReference(sr);
		return nullptr;
	}
	return sr;
}

OGRSpatialReferenceH godalCreateProj4SpatialRef(cctx *ctx, char *proj) {
	godalWrap(ctx);
	OGRSpatialReferenceH sr = OSRNewSpatialReference(nullptr);
	OSRSetAxisMappingStrategy(sr, OAMS_TRADITIONAL_GIS_ORDER);
	OGRErr gret = OSRImportFromProj4(sr, proj);
	if(gret!=0) {
		forceOGRError(ctx,gret);
	}
	godalUnwrap();
	if( failed(ctx) ) {
		OSRDestroySpatialReference(sr);
		return nullptr;
	}
	return sr;
}

OGRSpatialReferenceH godalCreateEPSGSpatialRef(cctx *ctx, int epsgCode) {
	godalWrap(ctx);
	OGRSpatialReferenceH sr = OSRNewSpatialReference(nullptr);
	OSRSetAxisMappingStrategy(sr, OAMS_TRADITIONAL_GIS_ORDER);
	OGRErr gret = OSRImportFromEPSG(sr, epsgCode);
	if(gret!=0) {
		forceOGRError(ctx,gret);
	}
	godalUnwrap();
	if( failed(ctx) ) {
		OSRDestroySpatialReference(sr);
		return nullptr;
	}
	return sr;
}

OGRSpatialReferenceH godalCreateUserSpatialRef(cctx *ctx, char *userInput) {
	godalWrap(ctx);
	OGRSpatialReferenceH sr = OSRNewSpatialReference(nullptr);
	OSRSetAxisMappingStrategy(sr, OAMS_TRADITIONAL_GIS_ORDER);
	OGRErr gret = OSRSetFromUserInput(sr, userInput);
	if(gret!=0) {
		forceOGRError(ctx,gret);
	}
	godalUnwrap();
	if( failed(ctx) ) {
		OSRDestroySpatialReference(sr);
		return nullptr;
	}
	return sr;
}

void godalValidateSpatialRef(cctx *ctx, OGRSpatialReferenceH sr) {
	godalWrap(ctx);
	OGRErr gret = OSRValidate(sr);
	if(gret!=0) {
		forceOGRError(ctx,gret);
	}
	godalUnwrap();
}

OGRCoordinateTransformationH godalNewCoordinateTransformation(cctx *ctx, OGRSpatialReferenceH src, OGRSpatialReferenceH dst) {
	godalWrap(ctx);
	OGRCoordinateTransformationH tr = OCTNewCoordinateTransformation(src,dst);
	if ( tr == nullptr ) {
		forceError(ctx);
	}
	godalUnwrap();
	return tr;
}

void godalSetGeoTransform(cctx *ctx, GDALDatasetH ds, double *gt){
	godalWrap(ctx);
	CPLErr ret = GDALSetGeoTransform(ds,gt);
	if( ret != 0 ) {
		forceCPLError(ctx,ret);
	}
	godalUnwrap();
}

void godalGetGeoTransform(cctx *ctx, GDALDatasetH ds, double *gt){
	godalWrap(ctx);
	CPLErr ret = GDALGetGeoTransform(ds,gt);
	if( ret != 0 ) {
		forceCPLError(ctx,ret);
	}
	godalUnwrap();
}

void godalRasterSize(GDALDatasetH ds, int *xsize, int *ysize) {
	*xsize = GDALGetRasterXSize(ds);
	*ysize = GDALGetRasterYSize(ds);
}

GDALRasterBandH* godalBandOverviews(GDALRasterBandH bnd) {
	int count = GDALGetOverviewCount(bnd);
	if(count == 0) {
		return nullptr;
	}
	GDALRasterBandH *ret = (GDALRasterBandH*)malloc((count+1)*sizeof(GDALRasterBandH));
	ret[count]=nullptr;
	for(int i=0; i<count; i++) {
		ret[i]=GDALGetOverview(bnd,i);
	}
	return ret;
}

GDALRasterBandH* godalRasterBands(GDALDatasetH ds) {
	int count = GDALGetRasterCount(ds);
	if(count == 0) {
		return nullptr;
	}
	GDALRasterBandH *ret = (GDALRasterBandH*)malloc((count+1)*sizeof(GDALRasterBandH));
	ret[count]=nullptr;
	for(int i=0; i<count; i++) {
		ret[i]=GDALGetRasterBand(ds,i+1);
	}
	return ret;
}
OGRLayerH* godalVectorLayers(GDALDatasetH ds) {
	int count = GDALDatasetGetLayerCount(ds);
	if(count == 0) {
		return nullptr;
	}
	OGRLayerH *ret = (OGRLayerH*)malloc((count+1)*sizeof(OGRLayerH));
	ret[count]=nullptr;
	for(int i=0; i<count; i++) {
		ret[i]=GDALDatasetGetLayer(ds,i);
	}
	return ret;
}

void godalSetDatasetNoDataValue(cctx *ctx, GDALDatasetH ds, double nd) {
	godalWrap(ctx);
	int count = GDALGetRasterCount(ds);
	if(count==0) {
		CPLError(CE_Failure, CPLE_AppDefined, "cannot set nodata value on dataset with no raster bands");
		godalUnwrap();
		return;
	}
	CPLErr ret = CE_None;
	for(int i=1; i<=count;i++) {
		CPLErr br = GDALSetRasterNoDataValue(GDALGetRasterBand(ds,i),nd);
		if(br!=0 && ret==0) {
			ret = br;
		}
	}
	if ( ret != 0 ) {
		forceCPLError(ctx,ret);
	}
	godalUnwrap();
}

void godalSetRasterNoDataValue(cctx *ctx, GDALRasterBandH bnd, double nd) {
	godalWrap(ctx);
	CPLErr ret = GDALSetRasterNoDataValue(bnd,nd);
	if(ret!=0){
		forceCPLError(ctx,ret);
	}
	godalUnwrap();
}

void godalDeleteRasterNoDataValue(cctx *ctx, GDALRasterBandH bnd) {
	godalWrap(ctx);
	CPLErr ret = GDALDeleteRasterNoDataValue(bnd);
	if(ret!=0){
		forceCPLError(ctx,ret);
	}
	godalUnwrap();
}

void godalSetDatasetScaleOffset(cctx *ctx, GDALDatasetH ds, double scale, double offset) {
	godalWrap(ctx);
	int count = GDALGetRasterCount(ds);
	if(count==0) {
		CPLError(CE_Failure, CPLE_AppDefined, "cannot set scale and offset on dataset with no raster bands");
		godalUnwrap();
		return;
	}
	CPLErr ret = CE_None;
	for(int i=1; i<=count;i++) {
		CPLErr br;

		br = GDALSetRasterScale(GDALGetRasterBand(ds,i),scale);
		if(br!=0 && ret==0) {
			ret = br;
		}
		
		br = GDALSetRasterOffset(GDALGetRasterBand(ds,i),offset);
		if(br!=0 && ret==0) {
			ret = br;
		}
	}
	if ( ret != 0 ) {
		forceCPLError(ctx,ret);
	}
	godalUnwrap();
}

void godalSetRasterScaleOffset(cctx *ctx, GDALRasterBandH bnd, double scale, double offset) {
	godalWrap(ctx);
	CPLErr ret;

	ret = GDALSetRasterScale(bnd,scale);
	if(ret!=0){
		forceCPLError(ctx,ret);
	}

	ret = GDALSetRasterOffset(bnd,offset);
	if(ret!=0){
		forceCPLError(ctx,ret);
	}

	godalUnwrap();
}

GDALRasterBandH godalCreateMaskBand(cctx *ctx, GDALRasterBandH bnd, int flags) {
	godalWrap(ctx);
	CPLErr ret = GDALCreateMaskBand(bnd, flags);
	if(ret!=0) {
		forceCPLError(ctx,ret);
		godalUnwrap();
		return nullptr;
	}
	GDALRasterBandH mbnd = GDALGetMaskBand(bnd);
	if( mbnd == nullptr ) {
		forceError(ctx);
	}
	godalUnwrap();
	return mbnd;
}
GDALRasterBandH godalCreateDatasetMaskBand(cctx *ctx, GDALDatasetH ds, int flags) {
	godalWrap(ctx);
	if (GDALGetRasterCount(ds) == 0) {
		CPLError(CE_Failure, CPLE_AppDefined, "cannot create mask band on dataset with no bands");
		godalUnwrap();
		return nullptr;
	}
	CPLErr ret = GDALCreateDatasetMaskBand(ds, flags);
	if(ret!=0) {
		forceCPLError(ctx, ret);
		godalUnwrap();
		return nullptr;
	}
	GDALRasterBandH mbnd = GDALGetMaskBand(GDALGetRasterBand(ds,1));
	if( mbnd == nullptr ) {
		forceError(ctx);
	}
	godalUnwrap();
	return mbnd;
}

GDALDatasetH godalTranslate(cctx *ctx, char *dstName, GDALDatasetH ds, char **switches) {
	godalWrap(ctx);
	GDALTranslateOptions *translateopts = GDALTranslateOptionsNew(switches,nullptr);
	if(failed(ctx)) {
		GDALTranslateOptionsFree(translateopts);
		godalUnwrap();
		return nullptr;
	}
	int usageErr=0;
	GDALDatasetH ret = GDALTranslate(dstName, ds, translateopts, &usageErr);
	GDALTranslateOptionsFree(translateopts);
	if(ret==nullptr || usageErr!=0) {
		forceError(ctx);
	}
	godalUnwrap();
	return ret;
}

GDALDatasetH godalDatasetWarp(cctx *ctx, char *dstName, int nSrcCount, GDALDatasetH *srcDS, char **switches) {
	godalWrap(ctx);
	GDALWarpAppOptions *warpopts = GDALWarpAppOptionsNew(switches,nullptr);
	if(failed(ctx)) {
		GDALWarpAppOptionsFree(warpopts);
		godalUnwrap();
		return nullptr;
	}
	int usageErr=0;
	GDALDatasetH ret = GDALWarp(dstName, nullptr, nSrcCount, srcDS, warpopts, &usageErr);
	GDALWarpAppOptionsFree(warpopts);
	if(ret==nullptr || usageErr!=0) {
		forceError(ctx);
	}
	godalUnwrap();
	return ret;
}

void godalDatasetWarpInto(cctx *ctx, GDALDatasetH dstDs,  int nSrcCount, GDALDatasetH *srcDS, char **switches) {
	godalWrap(ctx);
	GDALWarpAppOptions *warpopts = GDALWarpAppOptionsNew(switches,nullptr);
	if(failed(ctx)) {
		GDALWarpAppOptionsFree(warpopts);
		godalUnwrap();
		return;
	}
	int usageErr=0;
	GDALDatasetH ret = GDALWarp(nullptr, dstDs, nSrcCount, srcDS, warpopts, &usageErr);
	GDALWarpAppOptionsFree(warpopts);
	if(ret==nullptr || usageErr!=0) {
		forceError(ctx);
	}
	godalUnwrap();
}

GDALDatasetH godalDatasetVectorTranslate(cctx *ctx, char *dstName, GDALDatasetH ds, char **switches) {
	godalWrap(ctx);
	GDALVectorTranslateOptions *opts = GDALVectorTranslateOptionsNew(switches,nullptr);
	if(failed(ctx)) {
		GDALVectorTranslateOptionsFree(opts);
		godalUnwrap();
		return nullptr;
	}
	int usageErr=0;
	GDALDatasetH ret = GDALVectorTranslate(dstName, nullptr, 1, &ds, opts, &usageErr);
	GDALVectorTranslateOptionsFree(opts);
	if(ret==nullptr || usageErr!=0) {
		forceError(ctx);
	}
	godalUnwrap();
	return ret;
}

void godalClearOverviews(cctx *ctx, GDALDatasetH ds) {
	godalWrap(ctx);
	CPLErr ret = GDALBuildOverviews(ds,"NEAREST",0,nullptr,0,nullptr,nullptr,nullptr);
	if(ret!=0){
		forceCPLError(ctx,ret);
	}
	godalUnwrap();
}

void godalBuildOverviews(cctx *ctx, GDALDatasetH ds, const char *resampling, int nLevels, int *levels,
						  int nBands, int *bands) {
	godalWrap(ctx);
	CPLErr ret = GDALBuildOverviews(ds,resampling,nLevels,levels,nBands,bands,nullptr,nullptr);
	if(ret!=0){
		forceCPLError(ctx,ret);
	}
	godalUnwrap();
}

void godalBandScaleOffset(GDALRasterBandH bnd, double *scale, double *offset) {
	int pbSuccess = 0;
	*scale = GDALGetRasterScale(bnd, &pbSuccess);
	if (pbSuccess == 0) {
		*scale = 1;
	}
	*offset = GDALGetRasterOffset(bnd, &pbSuccess);
	if (pbSuccess == 0) {
		*offset = 0;
	}
}

void godalDatasetStructure(GDALDatasetH ds, int *sx, int *sy, int *bsx, int *bsy, double *scale, double *offset, int *bandCount, int *dtype) {
	*sx=GDALGetRasterXSize(ds);
	*sy=GDALGetRasterYSize(ds);
	*bandCount=GDALGetRasterCount(ds);
	*dtype=GDT_Unknown;
	*bsx=*bsy=0;
	if ( *bandCount > 0 ) {
		GDALRasterBandH band = GDALGetRasterBand(ds,1);
		*dtype = GDALGetRasterDataType(band);
		GDALGetBlockSize(band,bsx,bsy);
		godalBandScaleOffset(band, scale, offset);
	}
}
void godalBandStructure(GDALRasterBandH bnd, int *sx, int *sy, int *bsx, int *bsy, double *scale, double *offset, int *dtype) {
	*sx=GDALGetRasterBandXSize(bnd);
	*sy=GDALGetRasterBandYSize(bnd);
	*dtype=GDT_Unknown;
	*bsx=*bsy=0;
	*dtype = GDALGetRasterDataType(bnd);
	GDALGetBlockSize(bnd, bsx, bsy);
	godalBandScaleOffset(bnd, scale, offset);
}

void godalBandRasterIO(cctx *ctx, GDALRasterBandH bnd, GDALRWFlag rw, int nDSXOff, int nDSYOff, int nDSXSize, int nDSYSize, void *pBuffer,
		int nBXSize, int nBYSize, GDALDataType eBDataType, int nPixelSpace, int nLineSpace, GDALRIOResampleAlg alg) {
	godalWrap(ctx);
	GDALRasterIOExtraArg exargs;
	INIT_RASTERIO_EXTRA_ARG(exargs);
	if (alg != GRIORA_NearestNeighbour) {
		exargs.eResampleAlg = alg;
	}
	CPLErr ret = GDALRasterIOEx(bnd, rw, nDSXOff, nDSYOff, nDSXSize, nDSYSize, pBuffer, nBXSize, nBYSize,
									 eBDataType, nPixelSpace, nLineSpace, &exargs);
	if(ret!=0){
		forceCPLError(ctx,ret);
	}
	godalUnwrap();
}

void godalDatasetRasterIO(cctx *ctx, GDALDatasetH ds, GDALRWFlag rw, int nDSXOff, int nDSYOff, int nDSXSize, int nDSYSize, void *pBuffer,
		int nBXSize, int nBYSize, GDALDataType eBDataType, int nBandCount, int *panBandCount,
		int nPixelSpace, int nLineSpace, int nBandSpace, GDALRIOResampleAlg alg) {
	godalWrap(ctx);
	GDALRasterIOExtraArg exargs;
	INIT_RASTERIO_EXTRA_ARG(exargs);
	if (alg != GRIORA_NearestNeighbour) {
		exargs.eResampleAlg = alg;
	}
	CPLErr ret = GDALDatasetRasterIOEx(ds, rw, nDSXOff, nDSYOff, nDSXSize, nDSYSize, pBuffer, nBXSize, nBYSize,
									 eBDataType, nBandCount, panBandCount, nPixelSpace, nLineSpace, nBandSpace, &exargs);
	if(ret!=0){
		forceCPLError(ctx,ret);
	}
	godalUnwrap();
}

void godalFillRaster(cctx *ctx, GDALRasterBandH bnd, double real, double imag) {
	godalWrap(ctx);
	CPLErr ret = GDALFillRaster(bnd,real,imag);
	if(ret!=0){
		forceCPLError(ctx,ret);
	}
	godalUnwrap();

}

void godalPolygonize(cctx *ctx, GDALRasterBandH in, GDALRasterBandH mask, OGRLayerH layer,int fieldIndex, char **opts) {
	godalWrap(ctx);
	if (fieldIndex >= OGR_FD_GetFieldCount(OGR_L_GetLayerDefn(layer))) {
		CPLError(CE_Failure, CPLE_AppDefined, "invalid fieldIndex");
		godalUnwrap();
		return;
	}
	CPLErr ret = GDALPolygonize(in,mask,layer,fieldIndex,opts,nullptr,nullptr);
	if(ret!=0){
		forceCPLError(ctx,ret);
	}
	godalUnwrap();
}

void godalSieveFilter(cctx *ctx, GDALRasterBandH bnd, GDALRasterBandH mask, GDALRasterBandH dst, int sizeThreshold, int connectedNess) {
	godalWrap(ctx);
	CPLErr ret = GDALSieveFilter(bnd,mask,dst,sizeThreshold,connectedNess,nullptr,nullptr,nullptr);
	if(ret!=0){
		forceCPLError(ctx,ret);
	}
	godalUnwrap();
}

void godalFillNoData(cctx *ctx, GDALRasterBandH in, GDALRasterBandH mask, int maxDistance, int iterations, char **opts) {
	godalWrap(ctx);
	CPLErr ret = GDALFillNodata(in,mask,maxDistance,0,iterations,opts,nullptr,nullptr);
	if(ret!=0){
		forceCPLError(ctx,ret);
	}
	godalUnwrap();
}

GDALDatasetH godalRasterize(cctx *ctx, char *dstName, GDALDatasetH dstDS, GDALDatasetH ds, char **switches) {
	godalWrap(ctx);
	GDALRasterizeOptions *ropts = GDALRasterizeOptionsNew(switches,nullptr);
	if(failed(ctx)) {
		GDALRasterizeOptionsFree(ropts);
		godalUnwrap();
		return nullptr;
	}
	int usageErr=0;
	GDALDatasetH ret = GDALRasterize(dstName, dstDS, ds, ropts, &usageErr);
	GDALRasterizeOptionsFree(ropts);
	if(ret==nullptr || usageErr!=0) {
		forceError(ctx);
	}
	godalUnwrap();
	return ret;
}

void godalRasterizeGeometry(cctx *ctx, GDALDatasetH ds, OGRGeometryH geom, int *bands, int nBands, double *vals, int allTouched) {
	const char *opts[2] = { "ALL_TOUCHED=TRUE",nullptr };
	char **copts=(char**)opts;
	if (!allTouched) {
		copts=nullptr;
	}
	godalWrap(ctx);
	CPLErr ret = GDALRasterizeGeometries(ds,nBands,bands,1,&geom,nullptr,nullptr,vals,copts,nullptr,nullptr);
	if(ret!=0){
		forceCPLError(ctx,ret);
	}
	godalUnwrap();
}

void godalLayerDeleteFeature(cctx *ctx, OGRLayerH layer, OGRFeatureH feat) {
	godalWrap(ctx);
	GIntBig fid = OGR_F_GetFID(feat);
	if (fid == OGRNullFID) {
		CPLError(CE_Failure, CPLE_AppDefined, "cannot delete feature with no FID");
		godalUnwrap();
		return;
	}
	OGRErr gret = OGR_L_DeleteFeature(layer,fid);
	if(gret!=0){
		forceOGRError(ctx,gret);
	}
	godalUnwrap();
}

void godalLayerSetFeature(cctx *ctx, OGRLayerH layer, OGRFeatureH feat) {
	godalWrap(ctx);
	OGRErr gret = OGR_L_SetFeature(layer,feat);
	if(gret!=0){
		forceOGRError(ctx,gret);
	}
	godalUnwrap();
}

void godalFeatureSetGeometry(cctx *ctx, OGRFeatureH feat, OGRGeometryH geom) {
	godalWrap(ctx);
	OGRErr gret = OGR_F_SetGeometry(feat,geom);
	if(gret!=0){
		forceOGRError(ctx,gret);
	}
	godalUnwrap();
}

void godalFeatureSetFieldInteger(cctx *ctx, OGRFeatureH feat, int fieldIndex, int value) {
	godalWrap(ctx);
	OGR_F_SetFieldInteger(feat, fieldIndex, value);
	godalUnwrap();
}

void godalFeatureSetFieldInteger64(cctx *ctx, OGRFeatureH feat, int fieldIndex, long long value) {
	godalWrap(ctx);
	OGR_F_SetFieldInteger64(feat, fieldIndex, value);
	godalUnwrap();
}

void godalFeatureSetFieldDouble(cctx *ctx, OGRFeatureH feat, int fieldIndex, double value) {
	godalWrap(ctx);
	OGR_F_SetFieldDouble(feat, fieldIndex, value);
	godalUnwrap();
}

void godalFeatureSetFieldString(cctx *ctx, OGRFeatureH feat, int fieldIndex, char *value) {
	godalWrap(ctx);
	OGR_F_SetFieldString(feat, fieldIndex, value);
	godalUnwrap();
}

void godalFeatureSetFieldDateTime(cctx *ctx, OGRFeatureH feat, int fieldIndex, int year, int month, int day, int hour, int minute, int second, int tzFlag) {
	godalWrap(ctx);
	OGR_F_SetFieldDateTime(feat, fieldIndex, year, month, day, hour, minute, second, tzFlag);
	godalUnwrap();
}

void godalFeatureSetFieldIntegerList(cctx *ctx, OGRFeatureH feat, int fieldIndex, int nbValues, int *values) {
	godalWrap(ctx);
	OGR_F_SetFieldIntegerList(feat, fieldIndex, nbValues, values);
	godalUnwrap();
}

void godalFeatureSetFieldInteger64List(cctx *ctx, OGRFeatureH feat, int fieldIndex, int nbValues, long long *values) {
	godalWrap(ctx);
	OGR_F_SetFieldInteger64List(feat, fieldIndex, nbValues, values);
	godalUnwrap();
}

void godalFeatureSetFieldDoubleList(cctx *ctx, OGRFeatureH feat, int fieldIndex, int nbValues, double *values) {
	godalWrap(ctx);
	OGR_F_SetFieldDoubleList(feat, fieldIndex, nbValues, values);
	godalUnwrap();
}

void godalFeatureSetFieldStringList(cctx *ctx, OGRFeatureH feat, int fieldIndex, char **values) {
	godalWrap(ctx);
	OGR_F_SetFieldStringList(feat, fieldIndex, values);
	godalUnwrap();
}

void godalFeatureSetFieldBinary(cctx *ctx, OGRFeatureH feat, int fieldIndex, int nbBytes, void *value) {
	godalWrap(ctx);
	OGR_F_SetFieldBinary(feat, fieldIndex, nbBytes, value);
	godalUnwrap();
}

void godal_OGR_G_AddGeometry(cctx *ctx, OGRGeometryH geom, OGRGeometryH subGeom) {
	godalWrap(ctx);
	OGRErr gret = OGR_G_AddGeometry(geom,subGeom);
	if(gret!=0){
		forceOGRError(ctx,gret);
	}
	godalUnwrap();
}

OGRGeometryH godal_OGR_G_Simplify(cctx *ctx, OGRGeometryH in, double tolerance) {
	godalWrap(ctx);
	OGRGeometryH ret = OGR_G_Simplify(in,tolerance);
	if(ret==nullptr) {
		forceError(ctx);
	}
	godalUnwrap();
	return ret;
}

OGRGeometryH godal_OGR_G_Buffer(cctx *ctx, OGRGeometryH in, double tolerance, int segments) {
	godalWrap(ctx);
	OGRGeometryH ret = OGR_G_Buffer(in,tolerance,segments);
	if(ret==nullptr) {
		forceError(ctx);
	}
	godalUnwrap();
	return ret;
}

OGRGeometryH godal_OGR_G_Difference(cctx *ctx, OGRGeometryH geom1, OGRGeometryH geom2) {
	godalWrap(ctx);
	OGRGeometryH ret = OGR_G_Difference(geom1, geom2);
	if(ret==nullptr) {
		forceError(ctx);
	}
	godalUnwrap();
	return ret;
}

OGRGeometryH godal_OGR_G_GetGeometryRef(cctx *ctx, OGRGeometryH in, int subGeomIndex) {
	godalWrap(ctx);
	OGRGeometryH ret = OGR_G_GetGeometryRef(in, subGeomIndex);
	if(ret==nullptr) {
		forceError(ctx);
	}
	godalUnwrap();
	return ret;
}

int godal_OGR_G_Intersects(cctx *ctx, OGRGeometryH geom1, OGRGeometryH geom2) {
	godalWrap(ctx);
	int ret = OGR_G_Intersects(geom1, geom2);
	godalUnwrap();
	return ret;
}

OGRGeometryH godal_OGR_G_Intersection(cctx *ctx, OGRGeometryH geom1, OGRGeometryH geom2) {
	godalWrap(ctx);
	OGRGeometryH ret = OGR_G_Intersection(geom1, geom2);
	if(ret==nullptr) {
		forceError(ctx);
	}
	godalUnwrap();
	return ret;
}

OGRGeometryH godal_OGR_G_Union(cctx *ctx, OGRGeometryH geom1, OGRGeometryH geom2) {
	godalWrap(ctx);
	OGRGeometryH ret = OGR_G_Union(geom1, geom2);
	if(ret==nullptr) {
		forceError(ctx);
	}
	godalUnwrap();
	return ret;
}

OGRLayerH godalCreateLayer(cctx *ctx, GDALDatasetH ds, char *name, OGRSpatialReferenceH sr, OGRwkbGeometryType gtype) {
	godalWrap(ctx);
	OGRLayerH ret = OGR_DS_CreateLayer(ds,name,sr,gtype,nullptr);
	if(ret==nullptr) {
		forceError(ctx);
	}
	godalUnwrap();
	return ret;
}

OGRLayerH godalCopyLayer(cctx *ctx, GDALDatasetH ds, OGRLayerH layer, char *name) {
	godalWrap(ctx);
	OGRLayerH ret = OGR_DS_CopyLayer(ds,layer, name,nullptr);
	if(ret==nullptr) {
		forceError(ctx);
	}
	godalUnwrap();
	return ret;
}

void godalLayerGetExtent(cctx *ctx, OGRLayerH layer, OGREnvelope *envelope) {
	godalWrap(ctx);
	OGRErr gret = OGR_L_GetExtent(layer, envelope, 1);
	if (gret != OGRERR_NONE) {
		forceOGRError(ctx,gret);
	} else if(envelope==nullptr) {
		forceError(ctx);
	}
	godalUnwrap();
}

void godalLayerFeatureCount(cctx *ctx, OGRLayerH layer, int *count) {
	godalWrap(ctx);
	GIntBig gcount = OGR_L_GetFeatureCount(layer, 1);
	*count=(int)gcount;
	godalUnwrap();
}

void godalGetColorTable(GDALRasterBandH bnd, GDALPaletteInterp *interp, int *nEntries, short **entries) {
	GDALColorTableH ct = GDALGetRasterColorTable(bnd);
	if( ct == nullptr ) {
		*interp=GPI_Gray;
		*nEntries=0;
		*entries=nullptr;
		return;
	}
	*interp = GDALGetPaletteInterpretation(ct);
	*nEntries = GDALGetColorEntryCount(ct);
	*entries = (short*)malloc(*nEntries*4*sizeof(short));
	for (int i=0;i<*nEntries;i++) {
		const GDALColorEntry *ce = GDALGetColorEntry(ct,i);
		(*entries)[i*4]=ce->c1;
		(*entries)[i*4+1]=ce->c2;
		(*entries)[i*4+2]=ce->c3;
		(*entries)[i*4+3]=ce->c4;
	}
}

void godalSetColorTable(cctx *ctx, GDALRasterBandH bnd, GDALPaletteInterp interp, int nEntries, short *entries) {
	godalWrap(ctx);
	CPLErr gret;
	if (nEntries == 0)
	{
		gret = GDALSetRasterColorTable(bnd, nullptr);
	}
	else
	{
		GDALColorTableH ct = GDALCreateColorTable(interp);
		for (int i = nEntries - 1; i >= 0; i--)
		{
			GDALColorEntry gce = {entries[i * 4], entries[i * 4 + 1], entries[i * 4 + 2], entries[i * 4 + 3]};
			GDALSetColorEntry(ct, i, &gce);
		}
		gret = GDALSetRasterColorTable(bnd, ct);
		GDALDestroyColorTable(ct);
	}
	if (gret != 0) {
		forceOGRError(ctx,gret);
	}
	godalUnwrap();
}

VSILFILE *godalVSIOpen(cctx *ctx, const char *name) {
	godalWrap(ctx);
	VSILFILE *fp = VSIFOpenExL(name,"r",1);
	if(fp==nullptr) {
		forceError(ctx);
	}
	if(failed(ctx)&&fp!=nullptr) {
		VSIFCloseL(fp);
		fp=nullptr;
	}
	godalUnwrap();
	return fp;
}

void godalVSIUnlink(cctx *ctx, const char *fname) {
	godalWrap(ctx);
	int ret = VSIUnlink(fname);
	if(ret!=0) {
		forceError(ctx);
	}
	godalUnwrap();
}

char* godalVSIClose(VSILFILE *f) {
	cctx ctx{nullptr,0,0,nullptr};
	godalWrap(&ctx);
	int ret = VSIFCloseL(f);
	if(ret!=0) {
		forceError(&ctx);
	}
	godalUnwrap();
	return ctx.errMessage;
}

size_t godalVSIRead(VSILFILE *f, void *buf, int len, char **errmsg) {
	cctx ctx{nullptr,0,0,nullptr};
	godalWrap(&ctx);
	size_t read = VSIFReadL(buf,1,len,f);
	godalUnwrap();
	*errmsg=ctx.errMessage;
	return read;
}

void godalRasterHistogram(cctx *ctx, GDALRasterBandH bnd, double *min, double *max, int *buckets,
						   unsigned long long **values, int bIncludeOutOfRange, int bApproxOK) {
	godalWrap(ctx);
	CPLErr ret = CE_None;
	if (*buckets == 0) {
		ret=GDALGetDefaultHistogramEx(bnd,min,max,buckets,values,1,nullptr,nullptr);
	} else {
		*values = (unsigned long long*) VSIMalloc(*buckets*sizeof(GUIntBig));
		ret=GDALGetRasterHistogramEx(bnd,*min,*max,*buckets,*values,bIncludeOutOfRange,bApproxOK,nullptr,nullptr);
	}
	if (ret != 0) {
		forceCPLError(ctx,ret);
	}
	godalUnwrap();
}

void godalComputeRasterStatistics(cctx *ctx, GDALRasterBandH bnd, int bApproxOK, double *pdfMin, double *pdfMax, double *pdfMean, double *pdfStdDev){
  godalWrap(ctx);
  CPLErr ret = CE_None;
  ret = GDALComputeRasterStatistics(bnd, bApproxOK, pdfMin, pdfMax, pdfMean, pdfStdDev, nullptr, nullptr);
  if (ret != 0) {
    forceCPLError(ctx,ret);
  }
  godalUnwrap();
}

int godalGetRasterStatistics(cctx *ctx, GDALRasterBandH bnd, int bApproxOK, double *pdfMin, double *pdfMax, double *pdfMean, double *pdfStdDev){
  godalWrap(ctx);
  CPLErr ret = CE_None;
  ret = GDALGetRasterStatistics(bnd, bApproxOK, 0, pdfMin, pdfMax, pdfMean, pdfStdDev);
  if (ret != 0 && ret != CE_Warning) {
    forceCPLError(ctx,ret);
  }
  godalUnwrap();
  return (ret == 0);
}


void godalSetRasterStatistics(cctx *ctx, GDALRasterBandH bnd, double dfMin, double dfMax, double dfMean, double dfStdDev){
  godalWrap(ctx);
  CPLErr ret = CE_None;
  ret = GDALSetRasterStatistics(bnd, dfMin, dfMax, dfMean, dfStdDev);
  if (ret != 0) {
    forceCPLError(ctx,ret);
  }
  godalUnwrap();
}

void godalClearRasterStatistics(cctx *ctx, GDALDatasetH ds){
  godalWrap(ctx);
#if GDAL_VERSION_NUM >= GDAL_COMPUTE_VERSION(3, 2, 0)
  GDALDatasetClearStatistics(ds);
#else
  CPLError(CE_Failure, CPLE_NotSupported, "GDALDatasetClearStatistics not supported with gdal < 3.2");
#endif
  godalUnwrap();
}

OGRGeometryH godalNewGeometryFromGeoJSON(cctx *ctx, char *geoJSON) {
	godalWrap(ctx);
	OGRGeometryH gptr = OGR_G_CreateGeometryFromJson(geoJSON);
	if (gptr == nullptr) {
		forceError(ctx);
	}
	if (failed(ctx) && gptr != nullptr) {
		OGR_G_DestroyGeometry(gptr);
		gptr = nullptr;
	}
	godalUnwrap();
	return gptr;
}

OGRGeometryH godalNewGeometryFromWKT(cctx *ctx, char *wkt, OGRSpatialReferenceH sr) {
	godalWrap(ctx);
	OGRGeometryH gptr = nullptr;
	char **wktPtr = &wkt;
	OGRErr gret = OGR_G_CreateFromWkt(wktPtr,sr,&gptr);
	if (gret != OGRERR_NONE) {
		forceOGRError(ctx,gret);
	} else if(gptr==nullptr) {
		forceError(ctx);
	}
	if(failed(ctx) && gptr!=nullptr) {
		OGR_G_DestroyGeometry(gptr);
		gptr=nullptr;
	}
	godalUnwrap();
	return gptr;
}

OGRGeometryH godalNewGeometryFromWKB(cctx *ctx, void *wkb, int wkbLen, OGRSpatialReferenceH sr) {
	godalWrap(ctx);
	OGRGeometryH gptr=nullptr;
	OGRErr gret = OGR_G_CreateFromWkb(wkb,sr,&gptr, wkbLen);
	if (gret != OGRERR_NONE) {
		forceOGRError(ctx,gret);
	} else if(gptr==nullptr) {
		forceError(ctx);
	}
	if(failed(ctx) && gptr!=nullptr) {
		OGR_G_DestroyGeometry(gptr);
		gptr=nullptr;
	}
	godalUnwrap();
	return gptr;
}

char* godalExportGeometryWKT(cctx *ctx, OGRGeometryH in) {
	godalWrap(ctx);
	char *wkt=nullptr;
	OGRErr gret = OGR_G_ExportToWkt(in,&wkt);
	if (gret != OGRERR_NONE) {
		forceOGRError(ctx,gret);
	} else if(wkt==nullptr) {
		forceError(ctx);
	}
	if(failed(ctx) && wkt!=nullptr) {
		CPLFree(wkt);
		wkt=nullptr;
	}
	godalUnwrap();
	return wkt;
}

void godalExportGeometryWKB(cctx *ctx, void **wkb, int *wkbLen, OGRGeometryH in) {
	godalWrap(ctx);
	*wkbLen=OGR_G_WkbSize(in);
	if (*wkbLen == 0) {
		*wkb=nullptr;
		godalUnwrap();
		return;
	}
	*wkb = malloc(*wkbLen);
	OGRErr gret = OGR_G_ExportToIsoWkb(in,wkbNDR,(unsigned char*)*wkb);
	if (gret != 0) {
		forceOGRError(ctx,gret);
		free(*wkb);
		*wkb=nullptr;
	}
	godalUnwrap();
}

char* godalExportGeometryGeoJSON(cctx *ctx, OGRGeometryH in, int precision) {
	godalWrap(ctx);
	char* opts[2];
	char precOpt[64];
	snprintf(precOpt,64,"COORDINATE_PRECISION=%d",precision);
	opts[0]=precOpt;
	opts[1]=nullptr;
	char *gj = OGR_G_ExportToJsonEx(in,opts);
	if (gj==nullptr) {
		forceError(ctx);
	}
	if (failed(ctx) && gj!=nullptr) {
		CPLFree(gj);
		gj=nullptr;
	}
	godalUnwrap();
	return gj;
}

char* godalExportGeometryGML(cctx *ctx, OGRGeometryH in, char **switches) {
	godalWrap(ctx);
	char *gml = OGR_G_ExportToGMLEx(in, switches);
	if(gml==nullptr) {
		forceError(ctx);
	}
	if (failed(ctx) && gml!=nullptr) {
		CPLFree(gml);
		gml=nullptr;
	}
	godalUnwrap();
	return gml;
}

void godalGeometryTransformTo(cctx *ctx, OGRGeometryH geom, OGRSpatialReferenceH sr) {
	godalWrap(ctx);
	OGRErr gret = OGR_G_TransformTo(geom,sr);
	if (gret != 0) {
		forceOGRError(ctx,gret);
	}
	OGR_G_AssignSpatialReference(geom, sr);
	godalUnwrap();
}

void godalGeometryTransform(cctx *ctx, OGRGeometryH geom, OGRCoordinateTransformationH trn, OGRSpatialReferenceH dst) {
	godalWrap(ctx);
	OGRErr gret = OGR_G_Transform(geom,trn);
	if (gret != 0) {
		forceOGRError(ctx,gret);
	}
	OGR_G_AssignSpatialReference(geom, dst);
	godalUnwrap();
}

void godalLayerCreateFeature(cctx *ctx, OGRLayerH layer, OGRFeatureH feat) {
	godalWrap(ctx);
	OGRErr oe = OGR_L_CreateFeature(layer,feat);
	if(oe != OGRERR_NONE) {
		forceOGRError(ctx,oe);
	}
	godalUnwrap();
}

OGRFeatureH godalLayerNewFeature(cctx *ctx, OGRLayerH layer, OGRGeometryH geom) {
	godalWrap(ctx);
	OGRFeatureH hFeature = OGR_F_Create( OGR_L_GetLayerDefn( layer ) );
	if(hFeature==nullptr) {
		forceError(ctx);
		godalUnwrap();
		return nullptr;
	}
	OGRErr oe=OGRERR_NONE;
	if (hFeature!=nullptr && geom!=nullptr) {
		oe = OGR_F_SetGeometry(hFeature,geom);
		if (oe == OGRERR_NONE) {
			oe = OGR_L_CreateFeature(layer,hFeature);
		}
	}
	if(oe != OGRERR_NONE) {
		forceOGRError(ctx,oe);
	}
	if(failed(ctx) && hFeature!=nullptr) {
		OGR_F_Destroy(hFeature);
		hFeature=nullptr;
	}
	godalUnwrap();
	return hFeature;
}

GDALDatasetH godalBuildVRT(cctx *ctx, char *dstName, char **sources, char **switches) {
	godalWrap(ctx);
	GDALBuildVRTOptions *ropts = GDALBuildVRTOptionsNew(switches,nullptr);
	if(failed(ctx)) {
		GDALBuildVRTOptionsFree(ropts);
		godalUnwrap();
		return nullptr;
	}
	int usageErr=0;
	int nSources = 0;
	char **src = sources;
	for( char **src = sources; *src; src++) {
		nSources++;
	}

	GDALDatasetH ret = GDALBuildVRT(dstName, nSources, nullptr, sources, ropts, &usageErr);
	GDALBuildVRTOptionsFree(ropts);
	if(ret==nullptr || usageErr!=0) {
		forceError(ctx);
	}
	godalUnwrap();
	return ret;
}

namespace cpl
{

    /************************************************************************/
    /*                     VSIGoFilesystemHandler                         */
    /************************************************************************/

    class VSIGoFilesystemHandler final : public VSIFilesystemHandler
    {
        CPL_DISALLOW_COPY_ASSIGN(VSIGoFilesystemHandler)
    private:
        size_t m_buffer, m_cache;

    public:
        VSIGoFilesystemHandler(size_t bufferSize, size_t cacheSize);
        ~VSIGoFilesystemHandler() override;

		VSIVirtualHandle *Open(const char *pszFilename,
							   const char *pszAccess,
							   bool bSetError
#if GDAL_VERSION_NUM >= GDAL_COMPUTE_VERSION(3, 3, 0)
							   , CSLConstList /*papszOptions*/
#endif
							   ) override;

		int Stat(const char *pszFilename, VSIStatBufL *pStatBuf, int nFlags) override;
#if GDAL_VERSION_NUM >= 3020000
        char **SiblingFiles(const char *pszFilename) override;
#endif
        int HasOptimizedReadMultiRange(const char *pszPath) override;
    };

    /************************************************************************/
    /*                           VSIGoHandle                              */
    /************************************************************************/

    class VSIGoHandle final : public VSIVirtualHandle
    {
        CPL_DISALLOW_COPY_ASSIGN(VSIGoHandle)
    private:
        char *m_filename;
        vsi_l_offset m_cur, m_size;
        int m_eof;

    public:
        VSIGoHandle(const char *filename, vsi_l_offset size);
        ~VSIGoHandle() override;

#if GDAL_VERSION_NUM >= 3060000
		  bool HasPRead() const override;
		  size_t PRead(void * /*pBuffer*/, size_t /* nSize */, vsi_l_offset /*nOffset*/) const override;
#endif
        vsi_l_offset Tell() override;
        int Seek(vsi_l_offset nOffset, int nWhence) override;
        size_t Read(void *pBuffer, size_t nSize, size_t nCount) override;
        int ReadMultiRange(int nRanges, void **ppData, const vsi_l_offset *panOffsets, const size_t *panSizes) override;
        VSIRangeStatus GetRangeStatus(vsi_l_offset nOffset, vsi_l_offset nLength) override;
        int Eof() override;
        int Close() override;
        size_t Write(const void *pBuffer, size_t nSize, size_t nCount) override;
        int Flush() override;
        int Truncate(vsi_l_offset nNewSize) override;
    };

    VSIGoHandle::VSIGoHandle(const char *filename, vsi_l_offset size)
    {
        m_filename = strdup(filename);
        m_cur = 0;
        m_eof = 0;
        m_size = size;
    }

    VSIGoHandle::~VSIGoHandle()
    {
        free(m_filename);
    }

    size_t VSIGoHandle::Write(const void *pBuffer, size_t nSize, size_t nCount)
    {
        CPLError(CE_Failure, CPLE_AppDefined, "Write not implemented for go handlers");
        return -1;
    }
    int VSIGoHandle::Flush() 
    {
        CPLError(CE_Failure, CPLE_AppDefined, "Flush not implemented for go handlers");
        return -1;
    }
    int VSIGoHandle::Truncate(vsi_l_offset nNewSize) 
    {
        CPLError(CE_Failure, CPLE_AppDefined, "Truncate not implemented for go handlers");
        return -1;
    }
    int VSIGoHandle::Seek(vsi_l_offset nOffset, int nWhence)
    {
        if (nWhence == SEEK_SET)
        {
            m_cur = nOffset;
        }
        else if (nWhence == SEEK_CUR)
        {
            m_cur += nOffset;
        }
        else
        {
            m_cur = m_size;
        }
        m_eof = 0;
        return 0;
    }

    vsi_l_offset VSIGoHandle::Tell()
    {
        return m_cur;
    }

    int VSIGoHandle::Eof()
    {
        return m_eof;
    }

    int VSIGoHandle::Close()
    {
        return 0;
    }

    size_t VSIGoHandle::Read(void *pBuffer, size_t nSize, size_t nCount)
    {
        if (nSize * nCount == 0)
        {
            return 0;
        }
        char *err = nullptr;
        size_t read = _gogdalReadCallback(m_filename, pBuffer, m_cur, nSize * nCount, &err);
        if (err)
        {
            CPLError(CE_Failure, CPLE_AppDefined, "%s", err);
            errno = EIO;
            free(err);
            return 0;
        }
        if (read != nSize * nCount)
        {
            m_eof = 1;
        }
        size_t readblocks = read / nSize;
        m_cur += readblocks * nSize;
        return readblocks;
    }

#if GDAL_VERSION_NUM >= 3060000
	 bool VSIGoHandle::HasPRead() const
	 {
		 return true;
	 }
	 size_t VSIGoHandle::PRead( void* pBuffer, size_t nSize, vsi_l_offset nOffset ) const
	 {
		 char *err = nullptr;
		 _gogdalMultiReadCallback(m_filename, 1, &pBuffer, (void *)&nOffset, (void *)&nSize,
														&err);
		 if (err)
		 {
			 CPLError(CE_Failure, CPLE_AppDefined, "%s", err);
			 errno = EIO;
			 free(err);
			 return 0;
		 }
		 return nSize;
	 }
#endif

	 int VSIGoHandle::ReadMultiRange(int nRanges, void **ppData, const vsi_l_offset *panOffsets, const size_t *panSizes)
    {
        int iRange;
        int nMergedRanges = 1;
        for (iRange = 0; iRange < nRanges - 1; iRange++)
        {
            if (panOffsets[iRange] + panSizes[iRange] != panOffsets[iRange + 1])
            {
                nMergedRanges++;
            }
        }
        char *err = nullptr;
        if (nMergedRanges == nRanges)
        {
            int ret = _gogdalMultiReadCallback(m_filename, nRanges, (void *)ppData, (void *)panOffsets, (void *)panSizes, &err);
            if (err)
            {
                CPLError(CE_Failure, CPLE_AppDefined, "%s", err);
                errno = EIO;
                free(err);
                return -1;
            }
            return ret;
        }

        vsi_l_offset *mOffsets = new vsi_l_offset[nMergedRanges];
        size_t *mSizes = new size_t[nMergedRanges];
        char **mData = new char *[nMergedRanges];

        int curRange = 0;
        mSizes[curRange] = panSizes[0];
        mOffsets[curRange] = panOffsets[0];
        for (iRange = 0; iRange < nRanges - 1; iRange++)
        {
            if (panOffsets[iRange] + panSizes[iRange] == panOffsets[iRange + 1])
            {
                mSizes[curRange] += panSizes[iRange + 1];
            }
            else
            {
                mData[curRange] = new char[mSizes[curRange]];
                //start a new range
                curRange++;
                mSizes[curRange] = panSizes[iRange + 1];
                mOffsets[curRange] = panOffsets[iRange + 1];
            }
        }
        mData[curRange] = new char[mSizes[curRange]];

        int ret = _gogdalMultiReadCallback(m_filename, nRanges, (void *)ppData, (void *)panOffsets, (void *)panSizes, &err);

        if (err == nullptr)
        {
            curRange = 0;
            size_t curOffset = panSizes[0];
            memcpy(ppData[0], mData[0], panSizes[0]);
            for (iRange = 0; iRange < nRanges - 1; iRange++)
            {
                if (panOffsets[iRange] + panSizes[iRange] == panOffsets[iRange + 1])
                {
                    memcpy(ppData[iRange + 1], mData[curRange] + curOffset, panSizes[iRange + 1]);
                    curOffset += panSizes[iRange + 1];
                }
                else
                {
                    curRange++;
                    memcpy(ppData[iRange + 1], mData[curRange], panSizes[iRange + 1]);
                    curOffset = panSizes[iRange + 1];
                }
            }
        }
        else
        {
            CPLError(CE_Failure, CPLE_AppDefined, "%s", err);
            errno = EIO;
            free(err);
            ret = -1;
        }

        delete[] mOffsets;
        delete[] mSizes;
        for (int i = 0; i < nMergedRanges; i++)
        {
            delete[] mData[i];
        }
        delete[] mData;

        return ret;
    }

    VSIRangeStatus VSIGoHandle::GetRangeStatus(vsi_l_offset nOffset, vsi_l_offset nLength)
    {
        return VSI_RANGE_STATUS_UNKNOWN;
    }

    VSIGoFilesystemHandler::VSIGoFilesystemHandler(size_t bufferSize, size_t cacheSize)
    {
        m_buffer = bufferSize;
        m_cache = (cacheSize < bufferSize) ? bufferSize : cacheSize;
    }
    VSIGoFilesystemHandler::~VSIGoFilesystemHandler() {}

	VSIVirtualHandle *VSIGoFilesystemHandler::Open(const char *pszFilename,
												   const char *pszAccess,
												   bool bSetError
#if GDAL_VERSION_NUM >= GDAL_COMPUTE_VERSION(3, 3, 0)
												   , CSLConstList /*papszOptions*/
#endif
	)
	{
		if (strchr(pszAccess, 'w') != NULL ||
            strchr(pszAccess, '+') != NULL)
        {
            CPLError(CE_Failure, CPLE_AppDefined, "Only read-only mode is supported");
            return nullptr;
        }
        char *err = nullptr;
        long long s = _gogdalSizeCallback((char *)pszFilename, &err);

        if (s == -1)
        {
            if (err != nullptr && bSetError)
            {
                VSIError(VSIE_FileError, "%s", err);
            }
            errno = ENOENT;
            return nullptr;
        }
        if (m_buffer == 0)
        {
            return new VSIGoHandle(pszFilename, s);
        }
        else
        {
            return VSICreateCachedFile(new VSIGoHandle(pszFilename, s), m_buffer, m_cache);
        }
	}

	int VSIGoFilesystemHandler::Stat(const char *pszFilename,
                                     VSIStatBufL *pStatBuf,
                                     int nFlags)
    {
        char *err = nullptr;
        long long s = _gogdalSizeCallback((char *)pszFilename, &err);
        if (s == -1)
        {
            if (nFlags & VSI_STAT_SET_ERROR_FLAG)
            {
                CPLError(CE_Failure, CPLE_AppDefined, "%s", err);
                errno = ENOENT;
            }
            return -1;
        }
        memset(pStatBuf, 0, sizeof(VSIStatBufL));
        pStatBuf->st_mode = S_IFREG;

        if (nFlags & VSI_STAT_SIZE_FLAG)
        {
            pStatBuf->st_size = s;
        }
        return 0;
    }

    int VSIGoFilesystemHandler::HasOptimizedReadMultiRange(const char * /*pszPath*/)
    {
        return TRUE;
    }

#if GDAL_VERSION_NUM >= 3020000
    char **VSIGoFilesystemHandler::SiblingFiles(const char *pszFilename)
    {
        return (char **)calloc(1, sizeof(char *));
    }
#endif

} // namespace cpl

void VSIInstallGoHandler(cctx *ctx, const char *pszPrefix, size_t bufferSize, size_t cacheSize)
{
	godalWrap(ctx);
    CSLConstList papszPrefix = VSIFileManager::GetPrefixes();
    for( size_t i = 0; papszPrefix && papszPrefix[i]; ++i ) {
        if(strcmp(papszPrefix[i],pszPrefix)==0) {
            CPLError(CE_Failure, CPLE_AppDefined, "handler already registered on prefix");
			godalUnwrap();
			return;
        }
    }
    VSIFilesystemHandler *poHandler = new cpl::VSIGoFilesystemHandler(bufferSize, cacheSize);
    const std::string sPrefix(pszPrefix);
    VSIFileManager::InstallHandler(sPrefix, poHandler);
	godalUnwrap();
}

void test_godal_error_handling(cctx *ctx) {
	godalWrap(ctx);
	CPLDebug("godal","this is a debug message");
	CPLError(CE_Warning, CPLE_AppDefined, "this is a warning message");
	CPLError(CE_Failure, CPLE_AppDefined, "this is a failure message");
	godalUnwrap();
}

void godalGridCreate(cctx *ctx, char *pszAlgorithm, GDALGridAlgorithm eAlgorithm, GUInt32 nPoints, const double *padfX, const double *padfY, const double *padfZ, double dfXMin,
					double dfXMax, double dfYMin, double dfYMax, GUInt32 nXSize, GUInt32 nYSize, GDALDataType eType, void *pData) {
	godalWrap(ctx);
	CPLErr ret;

	if (!GDALHasTriangulation() && eAlgorithm == GGA_Linear) {
		CPLError(CE_Failure, CPLE_AppDefined, "unable to run GGA_Linear algorithm, since GDAL built without QHull support");
		godalUnwrap();
		return;
	}

	void *ppOptions;
#if GDAL_VERSION_NUM >= GDAL_COMPUTE_VERSION(3, 7, 0)
	ret = GDALGridParseAlgorithmAndOptions(pszAlgorithm, &eAlgorithm, &ppOptions);
#else
	ret = ParseAlgorithmAndOptions(pszAlgorithm, &eAlgorithm, &ppOptions);
#endif
	if(ret!=0) {
		forceCPLError(ctx, ret);
		godalUnwrap();
		return;
	}

	ret = GDALGridCreate(eAlgorithm, ppOptions, nPoints, padfX, padfY,
                      padfZ, dfXMin, dfXMax, dfYMin, dfYMax, nXSize, nYSize, 
					  eType,  pData, nullptr, nullptr);
	if(ret!=0) {
		forceCPLError(ctx, ret);
	}

	godalUnwrap();
}

GDALDatasetH godalGrid(cctx *ctx, const char *pszDest, GDALDatasetH hSrcDS, char **switches) {
	godalWrap(ctx);

	GDALGridOptions *gridopts = GDALGridOptionsNew(switches,nullptr);
	if(failed(ctx)) {
		GDALGridOptionsFree(gridopts);
		godalUnwrap();
		return nullptr;
	}


	int usageErr=0;
	GDALDatasetH ret = GDALGrid(pszDest, hSrcDS, gridopts, &usageErr);
	GDALGridOptionsFree(gridopts);
	if(ret==nullptr || usageErr!=0) {
		forceError(ctx);
	}

	godalUnwrap();
	return ret;
<<<<<<< HEAD
=======
}

GDALDatasetH godalNearblack(cctx *ctx, const char *pszDest, GDALDatasetH hDstDS, GDALDatasetH hSrcDS, char **switches) {
	godalWrap(ctx);

	GDALNearblackOptions *nbopts = GDALNearblackOptionsNew(switches,nullptr);
	if(failed(ctx)) {
		GDALNearblackOptionsFree(nbopts);
		godalUnwrap();
		return nullptr;
	}

	int usageErr=0;
	GDALDatasetH ret = GDALNearblack(pszDest, hDstDS, hSrcDS, nbopts, &usageErr);
	GDALNearblackOptionsFree(nbopts);
	if(ret==nullptr || usageErr!=0) {
		forceError(ctx);
	}

	godalUnwrap();
	return ret;
>>>>>>> e55f4dc3
}<|MERGE_RESOLUTION|>--- conflicted
+++ resolved
@@ -1746,8 +1746,6 @@
 
 	godalUnwrap();
 	return ret;
-<<<<<<< HEAD
-=======
 }
 
 GDALDatasetH godalNearblack(cctx *ctx, const char *pszDest, GDALDatasetH hDstDS, GDALDatasetH hSrcDS, char **switches) {
@@ -1769,5 +1767,4 @@
 
 	godalUnwrap();
 	return ret;
->>>>>>> e55f4dc3
 }