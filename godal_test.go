--- conflicted
+++ resolved
@@ -4578,66 +4578,13 @@
 	assert.Error(t, err)
 }
 
-<<<<<<< HEAD
-func TestDemHillshade(t *testing.T) {
-	// 1. Create an image, linearly interpolated, from dark (on the left) to white (on the right), using `Grid()`
-	var (
-		outXSize = 2048
-		outYSize = 2048
-	)
-	vrtDs, err := CreateVector(Memory, "")
-=======
 func TestSetGCPsAddTwoGCPs(t *testing.T) {
 	vrtDs, err := Create(Memory, "", 1, Byte, 256, 256)
->>>>>>> 2a7ec2d7
 	if err != nil {
 		t.Error(err)
 		return
 	}
 	defer vrtDs.Close()
-<<<<<<< HEAD
-	geom, err := NewGeometryFromWKT("POLYGON((500000 500000 10, 500000 600000 10, 600000 600000 2026, 600000 500000 2026))", nil)
-	if err != nil {
-		t.Error(err)
-		return
-	}
-	defer geom.Close()
-	_, err = vrtDs.CreateLayer("grid", nil, GTPolygon)
-	if err != nil {
-		t.Error(err)
-		return
-	}
-	_, err = vrtDs.Layers()[0].NewFeature(geom)
-	if err != nil {
-		t.Error(err)
-		return
-	}
-
-	// As of GDAL v3.6, `GDALGrid` will swap `yMin` and `yMax` if `yMin` < `yMax`. In order to make the output of
-	// earlier GDAL versions (< 3.6) consistent with this, we're setting `yMin` > `yMax`.
-	yMin := 600000
-	yMax := 500000
-	argsString := fmt.Sprintf("-a linear -txe 500000 600000 -tye %d %d -outsize %d %d -ot Int16", yMin, yMax, outXSize, outYSize)
-	fname := "/vsimem/grid.tiff"
-	gridDs, err := vrtDs.Grid(fname, strings.Split(argsString, " "))
-	if err != nil {
-		// Handles QHull error differently here, as it's a compatibility issue not a gridding error
-		isQhullError := strings.HasSuffix(err.Error(), "without QHull support")
-		if isQhullError {
-			t.Log(`Skipping test, GDAL was built without "Delaunay triangulation" support which is required for the "Linear" gridding algorithm`)
-			return
-		} else {
-			t.Error(err)
-			return
-		}
-	}
-	gridDs.SetProjection("epsg:32632")
-	defer func() { _ = VSIUnlink(fname) }()
-	defer gridDs.Close()
-
-	fname2 := "/vsimem/dem.tif"
-	demDs, err := gridDs.Dem(fname2, "hillshade", nil, []string{})
-=======
 
 	// Check `Get` methods before setting GCPs
 	assert.Equal(t, &SpatialRef{handle: nil, isOwned: false}, vrtDs.GCPSpatialRef())
@@ -4688,12 +4635,227 @@
 
 func TestSetGCPsAddZeroGCPs(t *testing.T) {
 	vrtDs, err := Create(Memory, "", 1, Byte, 256, 256)
->>>>>>> 2a7ec2d7
-	if err != nil {
-		t.Error(err)
-		return
-	}
-<<<<<<< HEAD
+	if err != nil {
+		t.Error(err)
+		return
+	}
+	defer vrtDs.Close()
+
+	// Check `Get` methods before setting GCPs
+	assert.Equal(t, &SpatialRef{handle: nil, isOwned: false}, vrtDs.GCPSpatialRef())
+	gcps := vrtDs.GCPs()
+	assert.Equal(t, 0, len(gcps))
+	assert.Equal(t, "", vrtDs.GCPProjection())
+
+	var gcpList []GCP = []GCP{}
+	sr, err := NewSpatialRefFromEPSG(3857)
+	if err != nil {
+		t.Error(err)
+	}
+	srWkt, err := sr.WKT()
+	if err != nil {
+		t.Error(err)
+	}
+	err = vrtDs.SetGCPs(gcpList, GCPProjection(srWkt))
+	if err != nil {
+		t.Error(err)
+	}
+
+	// Check `Get` method after settings GCPs
+	assert.NotEqual(t, nil, vrtDs.GCPSpatialRef().handle)
+	gcps = vrtDs.GCPs()
+	assert.Equal(t, 0, len(gcps))
+	assert.Equal(t, srWkt, vrtDs.GCPProjection())
+}
+
+func TestSetGCPsInvalidDataset(t *testing.T) {
+	vrtDs, err := CreateVector(Memory, "")
+	if err != nil {
+		t.Error(err)
+		return
+	}
+	defer vrtDs.Close()
+
+	sr, err := NewSpatialRefFromEPSG(3857)
+	if err != nil {
+		t.Error(err)
+	}
+	srWkt, err := sr.WKT()
+	if err != nil {
+		t.Error(err)
+	}
+
+	ehc := eh()
+	err = vrtDs.SetGCPs([]GCP{}, GCPProjection(srWkt), ErrLogger(ehc.ErrorHandler))
+	assert.Error(t, err)
+
+	err = vrtDs.SetGCPs([]GCP{}, GCPProjection(srWkt))
+	assert.Error(t, err)
+}
+
+func TestSetGCPs2AddTwoGCPs(t *testing.T) {
+	vrtDs, err := Create(Memory, "", 1, Byte, 256, 256)
+	if err != nil {
+		t.Error(err)
+		return
+	}
+	defer vrtDs.Close()
+
+	// Check `Get` methods before setting GCPs
+	assert.Equal(t, &SpatialRef{handle: nil, isOwned: false}, vrtDs.GCPSpatialRef())
+	gcps := vrtDs.GCPs()
+	assert.Equal(t, 0, len(gcps))
+	assert.Equal(t, "", vrtDs.GCPProjection())
+
+	var gcpList []GCP = []GCP{
+		{
+			pszId:      "",
+			pszInfo:    "",
+			dfGCPPixel: 0,
+			dfGCPLine:  1,
+			dfGCPX:     0,
+			dfGCPY:     0,
+			dfGCPZ:     0,
+		},
+		{
+			pszId:      "hello",
+			pszInfo:    "world",
+			dfGCPPixel: 1,
+			dfGCPLine:  0,
+			dfGCPX:     1,
+			dfGCPY:     1,
+			dfGCPZ:     1,
+		},
+	}
+	sr, err := NewSpatialRefFromEPSG(3857)
+	if err != nil {
+		t.Error(err)
+	}
+	srWkt, err := sr.WKT()
+	if err != nil {
+		t.Error(err)
+	}
+	err = vrtDs.SetGCPs(gcpList, GCPSpatialRef(sr))
+	if err != nil {
+		t.Error(err)
+	}
+
+	// Check `Get` method after settings GCPs
+	assert.NotEqual(t, nil, vrtDs.GCPSpatialRef().handle)
+	gcps = vrtDs.GCPs()
+	assert.Equal(t, 2, len(gcps))
+	assert.Equal(t, gcpList, gcps)
+	assert.Equal(t, srWkt, vrtDs.GCPProjection())
+}
+
+func TestSetGCPs2AddZeroGCPs(t *testing.T) {
+	vrtDs, err := Create(Memory, "", 1, Byte, 256, 256)
+	if err != nil {
+		t.Error(err)
+		return
+	}
+	defer vrtDs.Close()
+
+	// Check `Get` methods before setting GCPs
+	assert.Equal(t, &SpatialRef{handle: nil, isOwned: false}, vrtDs.GCPSpatialRef())
+	gcps := vrtDs.GCPs()
+	assert.Equal(t, 0, len(gcps))
+	assert.Equal(t, "", vrtDs.GCPProjection())
+
+	var gcpList []GCP = []GCP{}
+	sr, err := NewSpatialRefFromEPSG(3857)
+	if err != nil {
+		t.Error(err)
+	}
+	srWkt, err := sr.WKT()
+	if err != nil {
+		t.Error(err)
+	}
+	err = vrtDs.SetGCPs(gcpList, GCPSpatialRef(sr))
+	if err != nil {
+		t.Error(err)
+	}
+
+	// Check `Get` method after settings GCPs
+	assert.NotEqual(t, nil, vrtDs.GCPSpatialRef().handle)
+	gcps = vrtDs.GCPs()
+	assert.Equal(t, 0, len(gcps))
+	assert.Equal(t, srWkt, vrtDs.GCPProjection())
+}
+
+func TestSetGCPs2InvalidDataset(t *testing.T) {
+	vrtDs, err := CreateVector(Memory, "")
+	if err != nil {
+		t.Error(err)
+		return
+	}
+	defer vrtDs.Close()
+
+	ehc := eh()
+	err = vrtDs.SetGCPs([]GCP{}, GCPSpatialRef(&SpatialRef{}), ErrLogger(ehc.ErrorHandler))
+	assert.Error(t, err)
+
+	err = vrtDs.SetGCPs([]GCP{}, GCPSpatialRef(&SpatialRef{}))
+	assert.Error(t, err)
+}
+
+func TestDemHillshade(t *testing.T) {
+	// 1. Create an image, linearly interpolated, from dark (on the left) to white (on the right), using `Grid()`
+	var (
+		outXSize = 2048
+		outYSize = 2048
+	)
+	vrtDs, err := CreateVector(Memory, "")
+	if err != nil {
+		t.Error(err)
+		return
+	}
+	defer vrtDs.Close()
+	geom, err := NewGeometryFromWKT("POLYGON((500000 500000 10, 500000 600000 10, 600000 600000 2026, 600000 500000 2026))", nil)
+	if err != nil {
+		t.Error(err)
+		return
+	}
+	defer geom.Close()
+	_, err = vrtDs.CreateLayer("grid", nil, GTPolygon)
+	if err != nil {
+		t.Error(err)
+		return
+	}
+	_, err = vrtDs.Layers()[0].NewFeature(geom)
+	if err != nil {
+		t.Error(err)
+		return
+	}
+
+	// As of GDAL v3.6, `GDALGrid` will swap `yMin` and `yMax` if `yMin` < `yMax`. In order to make the output of
+	// earlier GDAL versions (< 3.6) consistent with this, we're setting `yMin` > `yMax`.
+	yMin := 600000
+	yMax := 500000
+	argsString := fmt.Sprintf("-a linear -txe 500000 600000 -tye %d %d -outsize %d %d -ot Int16", yMin, yMax, outXSize, outYSize)
+	fname := "/vsimem/grid.tiff"
+	gridDs, err := vrtDs.Grid(fname, strings.Split(argsString, " "))
+	if err != nil {
+		// Handles QHull error differently here, as it's a compatibility issue not a gridding error
+		isQhullError := strings.HasSuffix(err.Error(), "without QHull support")
+		if isQhullError {
+			t.Log(`Skipping test, GDAL was built without "Delaunay triangulation" support which is required for the "Linear" gridding algorithm`)
+			return
+		} else {
+			t.Error(err)
+			return
+		}
+	}
+	gridDs.SetProjection("epsg:32632")
+	defer func() { _ = VSIUnlink(fname) }()
+	defer gridDs.Close()
+
+	fname2 := "/vsimem/dem.tif"
+	demDs, err := gridDs.Dem(fname2, "hillshade", nil, []string{})
+	if err != nil {
+		t.Error(err)
+		return
+	}
 	defer func() { _ = VSIUnlink(fname2) }()
 	defer demDs.Close()
 
@@ -4758,44 +4920,10 @@
 func TestDemInvalidSwitch(t *testing.T) {
 	fname := "/vsimem/test.tiff"
 	vrtDs, err := Create(Memory, fname, 1, Byte, 256, 256)
-=======
-	defer vrtDs.Close()
-
-	// Check `Get` methods before setting GCPs
-	assert.Equal(t, &SpatialRef{handle: nil, isOwned: false}, vrtDs.GCPSpatialRef())
-	gcps := vrtDs.GCPs()
-	assert.Equal(t, 0, len(gcps))
-	assert.Equal(t, "", vrtDs.GCPProjection())
-
-	var gcpList []GCP = []GCP{}
-	sr, err := NewSpatialRefFromEPSG(3857)
-	if err != nil {
-		t.Error(err)
-	}
-	srWkt, err := sr.WKT()
-	if err != nil {
-		t.Error(err)
-	}
-	err = vrtDs.SetGCPs(gcpList, GCPProjection(srWkt))
-	if err != nil {
-		t.Error(err)
-	}
-
-	// Check `Get` method after settings GCPs
-	assert.NotEqual(t, nil, vrtDs.GCPSpatialRef().handle)
-	gcps = vrtDs.GCPs()
-	assert.Equal(t, 0, len(gcps))
-	assert.Equal(t, srWkt, vrtDs.GCPProjection())
-}
-
-func TestSetGCPsInvalidDataset(t *testing.T) {
-	vrtDs, err := CreateVector(Memory, "")
->>>>>>> 2a7ec2d7
-	if err != nil {
-		t.Error(err)
-		return
-	}
-<<<<<<< HEAD
+	if err != nil {
+		t.Error(err)
+		return
+	}
 	defer func() { _ = VSIUnlink(fname) }()
 	defer vrtDs.Close()
 
@@ -4813,35 +4941,11 @@
 		outYSize = 2048
 	)
 	vrtDs, err := CreateVector(Memory, "")
-=======
+	if err != nil {
+		t.Error(err)
+		return
+	}
 	defer vrtDs.Close()
-
-	sr, err := NewSpatialRefFromEPSG(3857)
-	if err != nil {
-		t.Error(err)
-	}
-	srWkt, err := sr.WKT()
-	if err != nil {
-		t.Error(err)
-	}
-
-	ehc := eh()
-	err = vrtDs.SetGCPs([]GCP{}, GCPProjection(srWkt), ErrLogger(ehc.ErrorHandler))
-	assert.Error(t, err)
-
-	err = vrtDs.SetGCPs([]GCP{}, GCPProjection(srWkt))
-	assert.Error(t, err)
-}
-
-func TestSetGCPs2AddTwoGCPs(t *testing.T) {
-	vrtDs, err := Create(Memory, "", 1, Byte, 256, 256)
->>>>>>> 2a7ec2d7
-	if err != nil {
-		t.Error(err)
-		return
-	}
-	defer vrtDs.Close()
-<<<<<<< HEAD
 	geom, err := NewGeometryFromWKT("POLYGON((500000 500000 10, 500000 600000 10, 600000 600000 2026, 600000 500000 2026))", nil)
 	if err != nil {
 		t.Error(err)
@@ -4883,63 +4987,10 @@
 
 	fname2 := "/vsimem/dem.tif"
 	demDs, err := gridDs.Dem(fname2, "slope", nil, []string{"-p"})
-=======
-
-	// Check `Get` methods before setting GCPs
-	assert.Equal(t, &SpatialRef{handle: nil, isOwned: false}, vrtDs.GCPSpatialRef())
-	gcps := vrtDs.GCPs()
-	assert.Equal(t, 0, len(gcps))
-	assert.Equal(t, "", vrtDs.GCPProjection())
-
-	var gcpList []GCP = []GCP{
-		{
-			pszId:      "",
-			pszInfo:    "",
-			dfGCPPixel: 0,
-			dfGCPLine:  1,
-			dfGCPX:     0,
-			dfGCPY:     0,
-			dfGCPZ:     0,
-		},
-		{
-			pszId:      "hello",
-			pszInfo:    "world",
-			dfGCPPixel: 1,
-			dfGCPLine:  0,
-			dfGCPX:     1,
-			dfGCPY:     1,
-			dfGCPZ:     1,
-		},
-	}
-	sr, err := NewSpatialRefFromEPSG(3857)
-	if err != nil {
-		t.Error(err)
-	}
-	srWkt, err := sr.WKT()
-	if err != nil {
-		t.Error(err)
-	}
-	err = vrtDs.SetGCPs(gcpList, GCPSpatialRef(sr))
-	if err != nil {
-		t.Error(err)
-	}
-
-	// Check `Get` method after settings GCPs
-	assert.NotEqual(t, nil, vrtDs.GCPSpatialRef().handle)
-	gcps = vrtDs.GCPs()
-	assert.Equal(t, 2, len(gcps))
-	assert.Equal(t, gcpList, gcps)
-	assert.Equal(t, srWkt, vrtDs.GCPProjection())
-}
-
-func TestSetGCPs2AddZeroGCPs(t *testing.T) {
-	vrtDs, err := Create(Memory, "", 1, Byte, 256, 256)
->>>>>>> 2a7ec2d7
-	if err != nil {
-		t.Error(err)
-		return
-	}
-<<<<<<< HEAD
+	if err != nil {
+		t.Error(err)
+		return
+	}
 	defer func() { _ = VSIUnlink(fname2) }()
 	defer demDs.Close()
 
@@ -5018,57 +5069,14 @@
 func TestDemColorReliefInvalidFilename(t *testing.T) {
 	fname := "/vsimem/test.tiff"
 	vrtDs, err := Create(Memory, fname, 1, Byte, 256, 256)
-=======
-	defer vrtDs.Close()
-
-	// Check `Get` methods before setting GCPs
-	assert.Equal(t, &SpatialRef{handle: nil, isOwned: false}, vrtDs.GCPSpatialRef())
-	gcps := vrtDs.GCPs()
-	assert.Equal(t, 0, len(gcps))
-	assert.Equal(t, "", vrtDs.GCPProjection())
-
-	var gcpList []GCP = []GCP{}
-	sr, err := NewSpatialRefFromEPSG(3857)
-	if err != nil {
-		t.Error(err)
-	}
-	srWkt, err := sr.WKT()
-	if err != nil {
-		t.Error(err)
-	}
-	err = vrtDs.SetGCPs(gcpList, GCPSpatialRef(sr))
-	if err != nil {
-		t.Error(err)
-	}
-
-	// Check `Get` method after settings GCPs
-	assert.NotEqual(t, nil, vrtDs.GCPSpatialRef().handle)
-	gcps = vrtDs.GCPs()
-	assert.Equal(t, 0, len(gcps))
-	assert.Equal(t, srWkt, vrtDs.GCPProjection())
-}
-
-func TestSetGCPs2InvalidDataset(t *testing.T) {
-	vrtDs, err := CreateVector(Memory, "")
->>>>>>> 2a7ec2d7
-	if err != nil {
-		t.Error(err)
-		return
-	}
-<<<<<<< HEAD
+	if err != nil {
+		t.Error(err)
+		return
+	}
 	defer func() { _ = VSIUnlink(fname) }()
 	defer vrtDs.Close()
 
 	invalidColorReliefFilename := "invalid_file"
 	_, err = vrtDs.Dem("/vsimem/out.tiff", "color-relief", &invalidColorReliefFilename, []string{})
-=======
-	defer vrtDs.Close()
-
-	ehc := eh()
-	err = vrtDs.SetGCPs([]GCP{}, GCPSpatialRef(&SpatialRef{}), ErrLogger(ehc.ErrorHandler))
-	assert.Error(t, err)
-
-	err = vrtDs.SetGCPs([]GCP{}, GCPSpatialRef(&SpatialRef{}))
->>>>>>> 2a7ec2d7
 	assert.Error(t, err)
 }