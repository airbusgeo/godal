// Copyright 2021 Airbus Defence and Space
//
// Licensed under the Apache License, Version 2.0 (the "License");
// you may not use this file except in compliance with the License.
// You may obtain a copy of the License at
//
//     http://www.apache.org/licenses/LICENSE-2.0
//
// Unless required by applicable law or agreed to in writing, software
// distributed under the License is distributed on an "AS IS" BASIS,
// WITHOUT WARRANTIES OR CONDITIONS OF ANY KIND, either express or implied.
// See the License for the specific language governing permissions and
// limitations under the License.

#ifndef _GODAL_H_
#define _GODAL_H_

#define _GNU_SOURCE 1
#include <gdal.h>
#include <gdal_alg.h>
#include <ogr_srs_api.h>
#include <cpl_conv.h>
#include "cpl_port.h"
#include <gdal_frmts.h>

#if GDAL_VERSION_NUM < 3000000
	#error "this code is only compatible with gdal version >= 3.0"
#endif

#ifdef __cplusplus
extern "C" {
#endif
	typedef struct {
		char *errMessage;
		int handlerIdx;
		int failed;
		char **configOptions;
	} cctx;
	void godalSetMetadataItem(cctx *ctx, GDALMajorObjectH mo, char *ckey, char *cval, char *cdom);
	void godalSetDescription(cctx *ctx, GDALMajorObjectH mo, char *desc);
	void godalClearMetadata(cctx *ctx, GDALMajorObjectH mo, char *cdom);
	GDALDatasetH godalOpen(cctx *ctx, const char *name, unsigned int nOpenFlags, const char *const *papszAllowedDrivers,
						   const char *const *papszOpenOptions, const char *const *papszSiblingFiles);

	GDALDatasetH godalCreate(cctx *ctx, GDALDriverH drv, const char *name, int width, int height, int nbands,
							GDALDataType dtype, char **creationOption);

	void godalClose(cctx *ctx, GDALDatasetH ds);
	int godalRegisterDriver(const char *funcname);
	void godalRasterSize(GDALDatasetH ds, int *xsize, int *ysize);

	//returns a null terminated list of bands. the caller must free the returned list
	GDALRasterBandH *godalRasterBands(GDALDatasetH ds);
	OGRLayerH *godalVectorLayers(GDALDatasetH ds);

	GDALRasterBandH* godalBandOverviews(GDALRasterBandH bnd);

	void godalSetRasterNoDataValue(cctx *ctx, GDALRasterBandH bnd, double nd);
	void godalSetDatasetNoDataValue(cctx *ctx, GDALDatasetH bnd, double nd);
	void godalDeleteRasterNoDataValue(cctx *ctx, GDALRasterBandH bnd);
	void godalSetRasterScaleOffset(cctx *ctx, GDALRasterBandH bnd, double scale, double offset);
	void godalSetDatasetScaleOffset(cctx *ctx, GDALDatasetH bnd, double scale, double offset);
	void godalSetRasterColorInterpretation(cctx *ctx, GDALRasterBandH bnd, GDALColorInterp ci);
	GDALRasterBandH godalCreateMaskBand(cctx *ctx, GDALRasterBandH bnd, int flags);
	GDALRasterBandH godalCreateDatasetMaskBand(cctx *ctx, GDALDatasetH ds, int flags);
	OGRSpatialReferenceH godalCreateUserSpatialRef(cctx *ctx, char *userInput);
	OGRSpatialReferenceH godalCreateWKTSpatialRef(cctx *ctx, char *wkt);
	OGRSpatialReferenceH godalCreateProj4SpatialRef(cctx *ctx, char *proj);
	OGRSpatialReferenceH godalCreateEPSGSpatialRef(cctx *ctx, int epsgCode);
	void godalValidateSpatialRef(cctx *ctx, OGRSpatialReferenceH sr);
	char* godalExportToWKT(cctx *ctx, OGRSpatialReferenceH sr);
	OGRCoordinateTransformationH godalNewCoordinateTransformation(cctx *ctx,  OGRSpatialReferenceH src, OGRSpatialReferenceH dst);
	void godalDatasetSetSpatialRef(cctx *ctx, GDALDatasetH ds, OGRSpatialReferenceH sr);
	void godalSetGeoTransform(cctx *ctx, GDALDatasetH ds, double *gt);
	void godalGetGeoTransform(cctx *ctx, GDALDatasetH ds, double *gt);
	void godalSetProjection(cctx *ctx, GDALDatasetH ds, char *wkt);

	GDALDatasetH godalTranslate(cctx *ctx, char *dstName, GDALDatasetH ds, char **switches);
	GDALDatasetH godalDatasetWarp(cctx *ctx, char *dstName, int nSrcCount, GDALDatasetH *srcDS, char **switches);
	void godalDatasetWarpInto(cctx *ctx, GDALDatasetH dstDs,  int nSrcCount, GDALDatasetH *srcDS, char **switches);
	GDALDatasetH godalDatasetVectorTranslate(cctx *ctx, char *dstName, GDALDatasetH ds, char **switches);
	GDALDatasetH godalRasterize(cctx *ctx, char *dstName, GDALDatasetH dstDS, GDALDatasetH ds, char **switches);
	void godalRasterizeGeometry(cctx *ctx, GDALDatasetH ds, OGRGeometryH geom, int *bands, int nBands, double *vals, int allTouched);
	void godalBuildOverviews(cctx *ctx, GDALDatasetH ds, const char *resampling, int nLevels, int *levels, int nBands, int *bands);
	void godalClearOverviews(cctx *ctx, GDALDatasetH ds);

	void godalDatasetStructure(GDALDatasetH ds, int *sx, int *sy, int *bsx, int *bsy, double *scale, double *offset, int *bandCount, int *dtype);
	void godalBandStructure(GDALRasterBandH bnd, int *sx, int *sy, int *bsx, int *bsy, double *scale, double *offset, int *dtype);
	void godalDatasetRasterIO(cctx *ctx, GDALDatasetH ds, GDALRWFlag rw, int nDSXOff, int nDSYOff, int nDSXSize, int nDSYSize, void *pBuffer,
		int nBXSize, int nBYSize, GDALDataType eBDataType, int nBandCount, int *panBandCount,
		int nPixelSpace, int nLineSpace, int nBandSpace, GDALRIOResampleAlg alg);
	void godalBandRasterIO(cctx *ctx, GDALRasterBandH bnd, GDALRWFlag rw, int nDSXOff, int nDSYOff, int nDSXSize, int nDSYSize, void *pBuffer,
		int nBXSize, int nBYSize, GDALDataType eBDataType, int nPixelSpace, int nLineSpace, GDALRIOResampleAlg alg);
	void godalFillRaster(cctx *ctx, GDALRasterBandH bnd, double real, double imag);
	void godalPolygonize(cctx *ctx, GDALRasterBandH in, GDALRasterBandH mask, OGRLayerH layer, int fieldIndex, char **opts);
	void godalFillNoData(cctx *ctx, GDALRasterBandH in, GDALRasterBandH mask, int maxDistance, int iterations, char **opts);
	void godalSieveFilter(cctx *ctx, GDALRasterBandH bnd, GDALRasterBandH mask, GDALRasterBandH dst, int sizeThreshold, int connectedNess);

	void godalLayerGetExtent(cctx *ctx, OGRLayerH layer, OGREnvelope *envelope);
	void godalLayerFeatureCount(cctx *ctx, OGRLayerH layer, int *count);
	void godalLayerSetFeature(cctx *ctx, OGRLayerH layer, OGRFeatureH feat);
	void godalLayerCreateFeature(cctx *ctx, OGRLayerH layer, OGRFeatureH feat);
	OGRFeatureH godalLayerNewFeature(cctx *ctx, OGRLayerH layer, OGRGeometryH geom);
	void godalLayerDeleteFeature(cctx *ctx, OGRLayerH layer, OGRFeatureH feat);
	void godalFeatureSetGeometry(cctx *ctx, OGRFeatureH feat, OGRGeometryH geom);
	void godalFeatureSetFieldInteger(cctx *ctx, OGRFeatureH feat, int fieldIndex, int value);
	void godalFeatureSetFieldInteger64(cctx *ctx, OGRFeatureH feat, int fieldIndex, long long value);
	void godalFeatureSetFieldDouble(cctx *ctx, OGRFeatureH feat, int fieldIndex, double value);
	void godalFeatureSetFieldString(cctx *ctx, OGRFeatureH feat, int fieldIndex, char *value);
	void godalFeatureSetFieldDateTime(cctx *ctx, OGRFeatureH feat, int fieldIndex, int year, int month, int day, int hour, int minute, int second, int tzFlag);
	void godalFeatureSetFieldIntegerList(cctx *ctx, OGRFeatureH feat, int fieldIndex, int nbValues, int *values);
	void godalFeatureSetFieldInteger64List(cctx *ctx, OGRFeatureH feat, int fieldIndex, int nbValues, long long *values);
	void godalFeatureSetFieldDoubleList(cctx *ctx, OGRFeatureH feat, int fieldIndex, int nbValues, double *values);
	void godalFeatureSetFieldStringList(cctx *ctx, OGRFeatureH feat, int fieldIndex, char **values);
	void godalFeatureSetFieldBinary(cctx *ctx, OGRFeatureH feat, int fieldIndex, int nbBytes, void *value);
	OGRLayerH godalCreateLayer(cctx *ctx, GDALDatasetH ds, char *name, OGRSpatialReferenceH sr, OGRwkbGeometryType gtype);
	OGRLayerH godalCopyLayer(cctx *ctx, GDALDatasetH ds, OGRLayerH layer, char *name);
	void VSIInstallGoHandler(cctx *ctx, const char *pszPrefix, size_t bufferSize, size_t cacheSize);

	void godalGetColorTable(GDALRasterBandH bnd, GDALPaletteInterp *interp, int *nEntries, short **entries);
	void godalSetColorTable(cctx *ctx, GDALRasterBandH bnd, GDALPaletteInterp interp, int nEntries, short *entries);
	void godalRasterHistogram(cctx *ctx, GDALRasterBandH bnd, double *min, double *max, int *buckets,
						   unsigned long long **values, int bIncludeOutOfRange, int bApproxOK);

	VSILFILE *godalVSIOpen(cctx *ctx, const char *name);
	void godalVSIUnlink(cctx *ctx, const char *name);
	char* godalVSIClose(VSILFILE *f);
	size_t godalVSIRead(VSILFILE *f, void *buf, int len, char **errmsg);
	void godal_OGR_G_AddGeometry(cctx *ctx, OGRGeometryH geom, OGRGeometryH subGeom);
	OGRGeometryH godal_OGR_G_Simplify(cctx *ctx, OGRGeometryH in, double tolerance);
	OGRGeometryH godal_OGR_G_Buffer(cctx *ctx, OGRGeometryH in, double tolerance, int segments);
	OGRGeometryH godal_OGR_G_Difference(cctx *ctx, OGRGeometryH geom1, OGRGeometryH geom2);
	OGRGeometryH godal_OGR_G_GetGeometryRef(cctx *ctx, OGRGeometryH in, int subGeomIndex);
	int godal_OGR_G_Intersects(cctx *ctx, OGRGeometryH geom1, OGRGeometryH geom2);
	OGRGeometryH godal_OGR_G_Intersection(cctx *ctx, OGRGeometryH geom1, OGRGeometryH geom2);
	OGRGeometryH godal_OGR_G_Union(cctx *ctx, OGRGeometryH geom1, OGRGeometryH geom2);
	OGRGeometryH godalNewGeometryFromGeoJSON(cctx *ctx, char *geoJSON);
	OGRGeometryH godalNewGeometryFromWKT(cctx *ctx, char *wkt, OGRSpatialReferenceH sr);
	OGRGeometryH godalNewGeometryFromWKB(cctx *ctx, void *wkb, int wkbLen,OGRSpatialReferenceH sr);
	char* godalExportGeometryWKT(cctx *ctx, OGRGeometryH in);
	char* godalExportGeometryGeoJSON(cctx *ctx, OGRGeometryH in, int precision);
	char* godalExportGeometryGML(cctx *ctx, OGRGeometryH in, char **switches);
	void godalExportGeometryWKB(cctx *ctx, void **wkb, int *wkbLen, OGRGeometryH in);
	void godalGeometryTransformTo(cctx *ctx, OGRGeometryH geom, OGRSpatialReferenceH sr);
	void godalGeometryTransform(cctx *ctx, OGRGeometryH geom, OGRCoordinateTransformationH trn, OGRSpatialReferenceH dst);

	GDALDatasetH godalBuildVRT(cctx *ctx, char *dstname, char **sources, char **switches);

	void test_godal_error_handling(cctx *ctx);
    void godalClearRasterStatistics(cctx *ctx, GDALDatasetH ds);
    void godalComputeRasterStatistics(cctx *ctx, GDALRasterBandH bnd, int bApproxOK, double *pdfMin, double *pdfMax, double *pdfMean, double *pdfStdDev);
    int godalGetRasterStatistics(cctx *ctx, GDALRasterBandH bnd, int bApproxOK, double *pdfMin, double *pdfMax, double *pdfMean, double *pdfStdDev);
    void godalSetRasterStatistics(cctx *ctx, GDALRasterBandH bnd, double dfMin, double dfMax, double dfMean, double dfStdDev);
	void godalGridCreate(cctx *ctx, char *pszAlgorithm, GDALGridAlgorithm eAlgorithm, GUInt32 nPoints, const double *padfX, const double *padfY, const double *padfZ, double dfXMin, double dfXMax, double dfYMin, double dfYMax, GUInt32 nXSize, GUInt32 nYSize, GDALDataType eType, void *pData);
	GDALDatasetH godalGrid(cctx *ctx, const char *pszDest, GDALDatasetH hSrcDS, char **switches);
<<<<<<< HEAD
=======
	GDALDatasetH godalNearblack(cctx *ctx, const char *pszDest, GDALDatasetH hDstDS, GDALDatasetH hSrcDS, char **switches);
>>>>>>> e55f4dc3
#ifdef __cplusplus
}
#endif


#endif // GO_GDAL_H_<|MERGE_RESOLUTION|>--- conflicted
+++ resolved
@@ -153,10 +153,8 @@
     void godalSetRasterStatistics(cctx *ctx, GDALRasterBandH bnd, double dfMin, double dfMax, double dfMean, double dfStdDev);
 	void godalGridCreate(cctx *ctx, char *pszAlgorithm, GDALGridAlgorithm eAlgorithm, GUInt32 nPoints, const double *padfX, const double *padfY, const double *padfZ, double dfXMin, double dfXMax, double dfYMin, double dfYMax, GUInt32 nXSize, GUInt32 nYSize, GDALDataType eType, void *pData);
 	GDALDatasetH godalGrid(cctx *ctx, const char *pszDest, GDALDatasetH hSrcDS, char **switches);
-<<<<<<< HEAD
-=======
+	GDALDatasetH godalGrid(cctx *ctx, const char *pszDest, GDALDatasetH hSrcDS, char **switches);
 	GDALDatasetH godalNearblack(cctx *ctx, const char *pszDest, GDALDatasetH hDstDS, GDALDatasetH hSrcDS, char **switches);
->>>>>>> e55f4dc3
 #ifdef __cplusplus
 }
 #endif
