--- conflicted
+++ resolved
@@ -891,11 +891,7 @@
 	return cgc.close()
 }
 
-<<<<<<< HEAD
-// SetScale sets the band's scale and offset
-=======
 // SetScaleOffset sets the band's scale and offset
->>>>>>> 4a1ba9d5
 func (ds *Dataset) SetScaleOffset(scale, offset float64, opts ...SetScaleOffsetOption) error {
 	setterOpts := &setScaleOffsetOpts{}
 	for _, opt := range opts {
@@ -3853,12 +3849,8 @@
 	return &Dataset{majorObject{C.GDALMajorObjectH(dsRet)}}, nil
 }
 
-<<<<<<< HEAD
-// Grid runs the library version of nearblack.
-=======
 // Nearblack runs the library version of nearblack
 //
->>>>>>> 4a1ba9d5
 // See the nearblack doc page to determine the valid flags/opts that can be set in switches.
 //
 // Example switches :
@@ -3871,11 +3863,7 @@
 //
 // NOTE: Some switches are NOT compatible with this binding, as a `nullptr` is passed to a later call to
 // `GDALNearblackOptionsNew()` (as the 2nd argument). Those switches are: "-o", "-q", "-quiet"
-<<<<<<< HEAD
-func (ds *Dataset) Nearblack(destPath string, destDs *Dataset, switches []string, opts ...NearblackOption) (*Dataset, error) {
-=======
 func (ds *Dataset) Nearblack(dstDS string, switches []string, opts ...NearblackOption) (*Dataset, error) {
->>>>>>> 4a1ba9d5
 	nearBlackOpts := nearBlackOpts{}
 	for _, opt := range opts {
 		opt.setNearblackOpt(&nearBlackOpts)
@@ -3884,22 +3872,55 @@
 	cswitches := sliceToCStringArray(switches)
 	defer cswitches.free()
 
-<<<<<<< HEAD
-	dest := unsafe.Pointer(C.CString(destPath))
+	dest := unsafe.Pointer(C.CString(dstDS))
+	defer C.free(dest)
+
 	cgc := createCGOContext(nil, nearBlackOpts.errorHandler)
-	defer C.free(unsafe.Pointer(dest))
-
-	var dsRet C.GDALDatasetH
-	if destDs != nil {
-		dsRet = C.godalNearblack(cgc.cPointer(), (*C.char)(dest), destDs.handle(), ds.handle(), cswitches.cPointer())
-	} else {
-		dsRet = C.godalNearblack(cgc.cPointer(), (*C.char)(dest), nil, ds.handle(), cswitches.cPointer())
-	}
-	if err := cgc.close(); err != nil {
+
+	ret, err := C.godalNearblack(cgc.cPointer(), (*C.char)(dest), nil, ds.handle(), cswitches.cPointer())
+	if err = cgc.close(); err != nil {
 		return nil, err
 	}
 
-	return &Dataset{majorObject{C.GDALMajorObjectH(dsRet)}}, nil
+	return &Dataset{majorObject{C.GDALMajorObjectH(ret)}}, nil
+}
+
+// NearblackInto writes the provided `sourceDs` into the Dataset that this method was called on, and
+// runs the library version of nearblack.
+//
+// See the nearblack doc page to determine the valid flags/opts that can be set in switches.
+//
+// Example switches :
+//
+//	[]string{"-white", "-near", "10"}
+//
+// Creation options and driver may be set in the switches slice with
+//
+//	switches:=[]string{"-co","TILED=YES","-of","GTiff"}
+//
+// NOTE: Some switches are NOT compatible with this binding, as a `nullptr` is passed to a later call to
+// `GDALNearblackOptionsNew()` (as the 2nd argument). Those switches are: "-o", "-q", "-quiet"
+func (ds *Dataset) NearblackInto(sourceDs *Dataset, switches []string, opts ...NearblackOption) error {
+	nearBlackOpts := nearBlackOpts{}
+	for _, opt := range opts {
+		opt.setNearblackOpt(&nearBlackOpts)
+	}
+
+	cswitches := sliceToCStringArray(switches)
+	defer cswitches.free()
+
+	cgc := createCGOContext(nil, nearBlackOpts.errorHandler)
+
+	var srcDsHandle C.GDALDatasetH = nil
+	if sourceDs != nil {
+		srcDsHandle = sourceDs.handle()
+	}
+	_ = C.godalNearblack(cgc.cPointer(), nil, ds.handle(), srcDsHandle, cswitches.cPointer())
+	if err := cgc.close(); err != nil {
+		return err
+	}
+
+	return nil
 }
 
 // GCP mirrors the structure of the GDAL_GCP type
@@ -4026,56 +4047,6 @@
 	if err := cgc.close(); err != nil {
 		return err
 	}
-=======
-	dest := unsafe.Pointer(C.CString(dstDS))
-	defer C.free(dest)
-
-	cgc := createCGOContext(nil, nearBlackOpts.errorHandler)
-
-	ret, err := C.godalNearblack(cgc.cPointer(), (*C.char)(dest), nil, ds.handle(), cswitches.cPointer())
-	if err = cgc.close(); err != nil {
-		return nil, err
-	}
-
-	return &Dataset{majorObject{C.GDALMajorObjectH(ret)}}, nil
-}
-
-// NearblackInto writes the provided `sourceDs` into the Dataset that this method was called on, and
-// runs the library version of nearblack.
-//
-// See the nearblack doc page to determine the valid flags/opts that can be set in switches.
-//
-// Example switches :
-//
-//	[]string{"-white", "-near", "10"}
-//
-// Creation options and driver may be set in the switches slice with
-//
-//	switches:=[]string{"-co","TILED=YES","-of","GTiff"}
-//
-// NOTE: Some switches are NOT compatible with this binding, as a `nullptr` is passed to a later call to
-// `GDALNearblackOptionsNew()` (as the 2nd argument). Those switches are: "-o", "-q", "-quiet"
-func (ds *Dataset) NearblackInto(sourceDs *Dataset, switches []string, opts ...NearblackOption) error {
-	nearBlackOpts := nearBlackOpts{}
-	for _, opt := range opts {
-		opt.setNearblackOpt(&nearBlackOpts)
-	}
-
-	cswitches := sliceToCStringArray(switches)
-	defer cswitches.free()
-
-	cgc := createCGOContext(nil, nearBlackOpts.errorHandler)
-
-	var srcDsHandle C.GDALDatasetH = nil
-	if sourceDs != nil {
-		srcDsHandle = sourceDs.handle()
-	}
-	_ = C.godalNearblack(cgc.cPointer(), nil, ds.handle(), srcDsHandle, cswitches.cPointer())
-	if err := cgc.close(); err != nil {
-		return err
-	}
-
->>>>>>> 4a1ba9d5
 	return nil
 }
 
