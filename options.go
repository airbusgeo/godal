// Copyright 2021 Airbus Defence and Space
//
// Licensed under the Apache License, Version 2.0 (the "License");
// you may not use this file except in compliance with the License.
// You may obtain a copy of the License at
//
//     http://www.apache.org/licenses/LICENSE-2.0
//
// Unless required by applicable law or agreed to in writing, software
// distributed under the License is distributed on an "AS IS" BASIS,
// WITHOUT WARRANTIES OR CONDITIONS OF ANY KIND, either express or implied.
// See the License for the specific language governing permissions and
// limitations under the License.

package godal

import "sort"

// GetGeoTransformOption is an option that can be passed to Dataset.GeoTransform()
//
// Available GetGeoTransformOptions are:
//   - ErrLogger
type GetGeoTransformOption interface {
	setGetGeoTransformOpt(ndo *getGeoTransformOpts)
}
type getGeoTransformOpts struct {
	errorHandler ErrorHandler
}

// SetGeoTransformOption is an option that can be passed to Dataset.SetGeoTransform()
//
// Available SetGeoTransformOptions are:
//   - ErrLogger
type SetGeoTransformOption interface {
	setSetGeoTransformOpt(ndo *setGeoTransformOpts)
}
type setGeoTransformOpts struct {
	errorHandler ErrorHandler
}

// SetProjectionOption is an option that can be passed to Dataset.SetProjection
//
// Available SetProjection are:
//   - ErrLogger
type SetProjectionOption interface {
	setSetProjectionOpt(ndo *setProjectionOpts)
}
type setProjectionOpts struct {
	errorHandler ErrorHandler
}

// SetSpatialRefOption is an option that can be passed to Dataset.SetSpatialRef
//
// Available SetProjection are:
//   - ErrLogger
type SetSpatialRefOption interface {
	setSetSpatialRefOpt(ndo *setSpatialRefOpts)
}
type setSpatialRefOpts struct {
	errorHandler ErrorHandler
}

// SetNoDataOption is an option that can be passed to Band.SetNodata(),
// Band.ClearNodata(), Dataset.SetNodata()
//
// Available SetNoDataOptions are:
//   - ErrLogger
type SetNoDataOption interface {
	setSetNoDataOpt(ndo *setNodataOpts)
}
type setNodataOpts struct {
	errorHandler ErrorHandler
}

// SetScaleOffsetOption is an option that can be passed to Band.SetScaleOffset(),
// Band.ClearScaleOffset(), Dataset.SetScaleOffset()
//
// Available SetScaleOffsetOptions are:
//   - ErrLogger
type SetScaleOffsetOption interface {
	setSetScaleOffsetOpt(so *setScaleOffsetOpts)
}
type setScaleOffsetOpts struct {
	errorHandler ErrorHandler
}

// SetColorInterpOption is an option that can be passed to Band.SetColorInterpretation()
//
// Available SetColorInterpOption are:
//   - ErrLogger
type SetColorInterpOption interface {
	setSetColorInterpOpt(ndo *setColorInterpOpts)
}
type setColorInterpOpts struct {
	errorHandler ErrorHandler
}

// SetColorTableOption is an option that can be passed to Band.SetColorTable()
//
// Available SetColorTableOption are:
//   - ErrLogger
type SetColorTableOption interface {
	setSetColorTableOpt(ndo *setColorTableOpts)
}
type setColorTableOpts struct {
	errorHandler ErrorHandler
}

type fillBandOpts struct {
	errorHandler ErrorHandler
}

// FillBandOption is an option that can be passed to Band.Fill()
//
// Available FillBandOptions are:
//   - ErrLogger
type FillBandOption interface {
	setFillBandOpt(o *fillBandOpts)
}

type bandCreateMaskOpts struct {
	config       []string
	errorHandler ErrorHandler
}

// BandCreateMaskOption is an option that can be passed to Band.CreateMask()
//
// Available BandCreateMaskOptions are:
//   - ConfigOption
//   - ErrLogger
type BandCreateMaskOption interface {
	setBandCreateMaskOpt(dcm *bandCreateMaskOpts)
}

type bandIOOpts struct {
	config                    []string
	dsWidth, dsHeight         int
	resampling                ResamplingAlg
	pixelSpacing, lineSpacing int
	pixelStride, lineStride   int
	errorHandler              ErrorHandler
}

// BandIOOption is an option to modify the default behavior of band.IO
//
// Available BandIOOptions are:
//   - PixelStride
//   - LineStride
//   - Window
//   - Resampling
//   - ConfigOption
//   - PixelSpacing
//   - LineSpacing
type BandIOOption interface {
	setBandIOOpt(ro *bandIOOpts)
}

type fillnodataOpts struct {
	mask *Band
	//options      []string
	maxDistance  int
	iterations   int
	errorHandler ErrorHandler
}

// FillNoDataOption is an option that can be passed to band.FillNoData
//
// Available FillNoDataOptions are:
//   - MaxDistance(int): The maximum distance (in pixels) that the algorithm will
//     search out for values to interpolate. The default is 100 pixels.
//   - SmoothIterations(int): The number of 3x3 average filter smoothing iterations
//     to run after the interpolation to dampen artifacts. The default is zero smoothing iterations.
//   - Mask(band) to use given band as nodata mask. The default uses the internal nodata mask
type FillNoDataOption interface {
	setFillnodataOpt(ro *fillnodataOpts)
}

type sieveFilterOpts struct {
	mask          *Band
	dstBand       *Band
	connectedness int
	errorHandler  ErrorHandler
}

// SieveFilterOption is an option to modify the behavior of Band.SieveFilter
//
// Available SieveFilterOptions are:
//   - EightConnected() to enable 8-connectivity. Leave out completely for 4-connectivity (default)
//   - Mask(band) to use given band as nodata mask instead of the internal nodata mask
//   - NoMask() to ignore the the source band's nodata value or mask band
//   - Destination(band) where to output the sieved band, instead of updating in-place
type SieveFilterOption interface {
	setSieveFilterOpt(sfo *sieveFilterOpts)
}

type polygonizeOpts struct {
	mask          *Band
	options       []string
	pixFieldIndex int
	errorHandler  ErrorHandler
}

// PolygonizeOption is an option to modify the default behavior of band.Polygonize
//
// Available PolygonizeOptions are:
//   - EightConnected() to enable 8-connectivity. Leave out completely for 4-connectivity (default)
//   - PixelValueFieldIndex(fieldidx) to populate the fieldidx'th field of the output
//     dataset with the polygon's pixel value
//   - Mask(band) to use given band as nodata mask instead of the internal nodata mask
type PolygonizeOption interface {
	setPolygonizeOpt(ro *polygonizeOpts)
}

type dsCreateMaskOpts struct {
	config       []string
	errorHandler ErrorHandler
}

// DatasetCreateMaskOption is an option that can be passed to Dataset.CreateMaskBand()
//
// Available DatasetCreateMaskOptions are:
//   - ConfigOption
type DatasetCreateMaskOption interface {
	setDatasetCreateMaskOpt(dcm *dsCreateMaskOpts)
}

type dsTranslateOpts struct {
	config       []string
	creation     []string
	driver       DriverName
	errorHandler ErrorHandler
}

// DatasetTranslateOption is an option that can be passed to Dataset.Translate()
//
// Available DatasetTranslateOptions are:
//   - ConfigOption
//   - CreationOption
//   - DriverName
type DatasetTranslateOption interface {
	setDatasetTranslateOpt(dto *dsTranslateOpts)
}

type dsWarpOpts struct {
	config       []string
	creation     []string
	driver       DriverName
	errorHandler ErrorHandler
}

// DatasetWarpOption is an option that can be passed to Dataset.Warp()
//
// Available DatasetWarpOptions are:
//   - ConfigOption
//   - CreationOption
//   - DriverName
type DatasetWarpOption interface {
	setDatasetWarpOpt(dwo *dsWarpOpts)
}

// DatasetWarpIntoOption is an option that can be passed to Dataset.WarpInto()
//
// Available DatasetWarpIntoOption is:
//   - ConfigOption
type DatasetWarpIntoOption interface {
	setDatasetWarpIntoOpt(dwo *dsWarpIntoOpts)
}

type dsWarpIntoOpts struct {
	config       []string
	errorHandler ErrorHandler
}

type buildOvrOpts struct {
	config       []string
	minSize      int
	resampling   ResamplingAlg
	bands        []int
	levels       []int
	errorHandler ErrorHandler
}

// BuildOverviewsOption is an option to specify how overview building should behave.
//
// Available BuildOverviewsOptions are:
//   - ConfigOption
//   - Resampling
//   - Levels
//   - MinSize
//   - Bands
type BuildOverviewsOption interface {
	setBuildOverviewsOpt(bo *buildOvrOpts)
}
type clearOvrOpts struct {
	errorHandler ErrorHandler
}

// ClearOverviewsOption is an option passed to Dataset.ClearOverviews
//
// Available options are:
//   - ErrLogger
type ClearOverviewsOption interface {
	setClearOverviewsOpt(bo *clearOvrOpts)
}

type datasetIOOpts struct {
	config                                 []string
	bands                                  []int
	dsWidth, dsHeight                      int
	resampling                             ResamplingAlg
	bandInterleave                         bool //return r1r2...rn,g1g2...gn,b1b2...bn instead of r1g1b1,r2g2b2,...,rngnbn
	bandSpacing, pixelSpacing, lineSpacing int
	bandStride, pixelStride, lineStride    int
	errorHandler                           ErrorHandler
}

// DatasetIOOption is an option to modify the default behavior of dataset.IO
//
// Available DatasetIOOptions are:
//   - PixelStride
//   - LineStride
//   - BandStride
//   - Window
//   - Resampling
//   - ConfigOption
//   - Bands
//   - BandInterleaved
//   - PixelSpacing
//   - LineSpacing
//   - BandSpacing
type DatasetIOOption interface {
	setDatasetIOOpt(ro *datasetIOOpts)
}

type dsCreateOpts struct {
	config       []string
	creation     []string
	errorHandler ErrorHandler
}

// DatasetCreateOption is an option that can be passed to Create()
//
// Available DatasetCreateOptions are:
//   - CreationOption
//   - ConfigOption
//   - ErrLogger
type DatasetCreateOption interface {
	setDatasetCreateOpt(dc *dsCreateOpts)
}

type openOpts struct {
	flags        uint
	drivers      []string //list of drivers that can be tried to open the given name
	options      []string //driver specific open options (see gdal docs for each driver)
	siblingFiles []string //list of sidecar files
	config       []string
	errorHandler ErrorHandler
}

// OpenOption is an option passed to Open()
//
// Available OpenOptions are:
//   - Drivers
//   - SiblingFiles
//   - Shared
//   - ConfigOption
//   - Update
//   - DriverOpenOption
//   - RasterOnly
//   - VectorOnly
type OpenOption interface {
	setOpenOpt(oo *openOpts)
}

type closeOpts struct {
	errorHandler ErrorHandler
}

// CloseOption is an option passed to Dataset.Close()
//
// Available options are:
//   - ErrLogger
type CloseOption interface {
	setCloseOpt(o *closeOpts)
}

type featureCountOpts struct {
	errorHandler ErrorHandler
}

// FeatureCountOption is an option passed to Layer.FeatureCount()
//
// Available options are:
//   - ErrLogger
type FeatureCountOption interface {
	setFeatureCountOpt(fo *featureCountOpts)
}

type addGeometryOpts struct {
	errorHandler ErrorHandler
}
type simplifyOpts struct {
	errorHandler ErrorHandler
}
type bufferOpts struct {
	errorHandler ErrorHandler
}
type differenceOpts struct {
	errorHandler ErrorHandler
}
type intersectsOpts struct {
	errorHandler ErrorHandler
}
type subGeometryOpts struct {
	errorHandler ErrorHandler
}
type intersectionOpts struct {
	errorHandler ErrorHandler
}
type unionOpts struct {
	errorHandler ErrorHandler
}

// AddGeometryOption is an option passed to Geometry.AddGeometry()
//
// Available options are:
//   - ErrLogger
type AddGeometryOption interface {
	setAddGeometryOpt(ao *addGeometryOpts)
}

// SimplifyOption is an option passed to Geometry.Simplify()
//
// Available options are:
//   - ErrLogger
type SimplifyOption interface {
	setSimplifyOpt(so *simplifyOpts)
}

// BufferOption is an option passed to Geometry.Buffer()
//
// Available options are:
//   - ErrLogger
type BufferOption interface {
	setBufferOpt(bo *bufferOpts)
}

// DifferenceOption is an option passed to Geometry.Difference()
//
// Available options are:
//   - ErrLogger
type DifferenceOption interface {
	setDifferenceOpt(do *differenceOpts)
}

// IntersectsOption is an option passed to Geometry.Intersects()
//
// Available options are:
//   - ErrLogger
type IntersectsOption interface {
	setIntersectsOpt(bo *intersectsOpts)
}

// SubGeometryOption is an option passed to Geometry.SubGeometry()
//
// Available options are:
//   - ErrLogger
type SubGeometryOption interface {
	setSubGeometryOpt(so *subGeometryOpts)
}

// IntersectionOption is an option passed to Geometry.Intersection()
//
// Available options are:
//   - ErrLogger
type IntersectionOption interface {
	setIntersectionOpt(io *intersectionOpts)
}

// UnionOption is an option passed to Geometry.Union()
//
// Available options are:
//   - ErrLogger
type UnionOption interface {
	setUnionOpt(uo *unionOpts)
}

type setGeometryOpts struct {
	errorHandler ErrorHandler
}

// SetGeometryOption is an option passed to Feature.SetGeometry()
//
// Available options are:
//   - ErrLogger
type SetGeometryOption interface {
	setSetGeometryOpt(so *setGeometryOpts)
}

type setFieldValueOpts struct {
	errorHandler ErrorHandler
}

// SetFieldValueOption is an option passed to Feature.SetFieldValue()
//
// Available options are:
//   - ErrLogger
type SetFieldValueOption interface {
	setSetFieldValueOpt(so *setFieldValueOpts)
}

type vsiOpenOpts struct {
	errorHandler ErrorHandler
}

// VSIOpenOption is an option passed to VSIOpen()
//
// Available options are:
//   - ErrLogger
type VSIOpenOption interface {
	setVSIOpenOpt(vo *vsiOpenOpts)
}
type vsiUnlinkOpts struct {
	errorHandler ErrorHandler
}

// VSIUnlinkOption is an option passed to VSIUnlink()
//
// Available options are:
//   - ErrLogger
type VSIUnlinkOption interface {
	setVSIUnlinkOpt(vo *vsiUnlinkOpts)
}

type geometryWKTOpts struct {
	errorHandler ErrorHandler
}

// GeometryWKTOption is an option passed to Geometry.WKT()
//
// Available options are:
//   - ErrLogger
type GeometryWKTOption interface {
	setGeometryWKTOpt(o *geometryWKTOpts)
}
type geometryWKBOpts struct {
	errorHandler ErrorHandler
}

// GeometryWKBOption is an option passed to Geometry.WKB()
//
// Available options are:
//   - ErrLogger
type GeometryWKBOption interface {
	setGeometryWKBOpt(o *geometryWKBOpts)
}

type newGeometryOpts struct {
	errorHandler ErrorHandler
}

// NewGeometryOption is an option passed when creating a geometry
//
// Available options are:
//   - ErrLogger
type NewGeometryOption interface {
	setNewGeometryOpt(o *newGeometryOpts)
}

type updateFeatureOpts struct {
	errorHandler ErrorHandler
}

// UpdateFeatureOption is an option passed to Layer.UpdateFeature()
//
// Available options are:
//   - ErrLogger
type UpdateFeatureOption interface {
	setUpdateFeatureOpt(o *updateFeatureOpts)
}
type deleteFeatureOpts struct {
	errorHandler ErrorHandler
}

// DeleteFeatureOption is an option passed to Layer.DeleteFeature()
//
// Available options are:
//   - ErrLogger
type DeleteFeatureOption interface {
	setDeleteFeatureOpt(o *deleteFeatureOpts)
}

type geometryTransformOpts struct {
	errorHandler ErrorHandler
}

// GeometryTransformOption is an option passed to Geometry.Transform()
//
// Available options are:
//   - ErrLogger
type GeometryTransformOption interface {
	setGeometryTransformOpt(o *geometryTransformOpts)
}
type geometryReprojectOpts struct {
	errorHandler ErrorHandler
}

// GeometryReprojectOption is an option passed to Geometry.Reproject()
//
// Available options are:
//   - ErrLogger
type GeometryReprojectOption interface {
	setGeometryReprojectOpt(o *geometryReprojectOpts)
}
type siblingFilesOpt struct {
	files []string
}

// SiblingFiles specifies the list of files that may be opened alongside the prinicpal dataset name.
//
// files must not contain a directory component (i.e. are expected to be in the same directory as
// the main dataset)
//
// SiblingFiles may be used in 3 different manners:
//   - By default, i.e. by not using the option, godal will consider that there are no sibling files
//     at all and will prevent any scanning or probing of specific sibling files by passing a list of
//     sibling files to gdal containing only the main file
//   - By passing a list of files, only those files will be probed
//   - By passing SiblingFiles() (i.e. with an empty list of files), the default gdal behavior of
//
// reading the directory content and/or probing for well-known sidecar filenames will be used.
func SiblingFiles(files ...string) interface {
	OpenOption
} {
	return siblingFilesOpt{files}
}
func (sf siblingFilesOpt) setOpenOpt(oo *openOpts) {
	if len(sf.files) > 0 {
		oo.siblingFiles = append(oo.siblingFiles, sf.files...)
	} else {
		oo.siblingFiles = nil
	}
}

type setDescriptionOpts struct {
	errorHandler ErrorHandler
}

// SetDescriptionOption is an option that can be passed to SetDescription
// Available SetDescriptionOptions are:
//   - ErrLogger
type SetDescriptionOption interface {
	setDescriptionOpt(mo *setDescriptionOpts)
}

type metadataOpts struct {
	domain       string
	errorHandler ErrorHandler
}
type domainOpt struct {
	domain string
}

// MetadataOption is an option that can be passed to metadata related calls
// Available MetadataOptions are:
//   - Domain
type MetadataOption interface {
	setMetadataOpt(mo *metadataOpts)
}

// Domain specifies the gdal metadata domain to use
func Domain(mdDomain string) interface {
	MetadataOption
} {
	return domainOpt{mdDomain}
}
func (mdo domainOpt) setMetadataOpt(mo *metadataOpts) {
	mo.domain = mdo.domain
}

type bandOpt struct {
	bnds []int
}

// Bands specifies which dataset bands should be read/written. By default all dataset bands
// are read/written.
//
// Note: bnds is 0-indexed so as to be consistent with Dataset.Bands(), whereas in GDAL terminology,
// bands are 1-indexed. i.e. for a 3 band dataset you should pass Bands(0,1,2) and not Bands(1,2,3).
func Bands(bnds ...int) interface {
	DatasetIOOption
	BuildOverviewsOption
	RasterizeGeometryOption
	BuildVRTOption
} {
	ib := make([]int, len(bnds))
	for i := range bnds {
		ib[i] = bnds[i] + 1
	}
	return bandOpt{ib}
}

func (bo bandOpt) setDatasetIOOpt(ro *datasetIOOpts) {
	ro.bands = bo.bnds
}
func (bo bandOpt) setBuildOverviewsOpt(ovr *buildOvrOpts) {
	ovr.bands = bo.bnds
}
func (bo bandOpt) setRasterizeGeometryOpt(o *rasterizeGeometryOpts) {
	o.bands = bo.bnds
}
func (bo bandOpt) setBuildVRTOpt(bvo *buildVRTOpts) {
	bvo.bands = bo.bnds
}

type bandSpacingOpt struct {
	sp int
}
type pixelSpacingOpt struct {
	sp int
}
type lineSpacingOpt struct {
	sp int
}
type bandStrideOpt struct {
	sp int
}
type pixelStrideOpt struct {
	sp int
}
type lineStrideOpt struct {
	sp int
}

func (so bandStrideOpt) setDatasetIOOpt(ro *datasetIOOpts) {
	ro.bandStride = so.sp
}
func (so pixelStrideOpt) setDatasetIOOpt(ro *datasetIOOpts) {
	ro.pixelStride = so.sp
}
func (so lineStrideOpt) setDatasetIOOpt(ro *datasetIOOpts) {
	ro.lineStride = so.sp
}
func (so lineStrideOpt) setBandIOOpt(bo *bandIOOpts) {
	bo.lineStride = so.sp
}
func (so pixelStrideOpt) setBandIOOpt(bo *bandIOOpts) {
	bo.pixelStride = so.sp
}
func (so bandSpacingOpt) setDatasetIOOpt(ro *datasetIOOpts) {
	ro.bandSpacing = so.sp
}
func (so pixelSpacingOpt) setDatasetIOOpt(ro *datasetIOOpts) {
	ro.pixelSpacing = so.sp
}
func (so lineSpacingOpt) setDatasetIOOpt(ro *datasetIOOpts) {
	ro.lineSpacing = so.sp
}
func (so lineSpacingOpt) setBandIOOpt(bo *bandIOOpts) {
	bo.lineSpacing = so.sp
}
func (so pixelSpacingOpt) setBandIOOpt(bo *bandIOOpts) {
	bo.pixelSpacing = so.sp
}

// BandSpacing sets the number of bytes from one pixel to the next band of the same pixel. If not
// provided, it will be calculated from the pixel type
//
// Warning: BandSpacing expects a stride given in *bytes*. Use BandStride to supply a stride compatible
// with indexes of the buffer slice
func BandSpacing(stride int) interface {
	DatasetIOOption
} {
	return bandSpacingOpt{stride}
}

// PixelSpacing sets the number of bytes from one pixel to the next pixel in the same row. If not
// provided, it will be calculated from the number of bands and pixel type
//
// Warning: PixelSpacing expects a stride given in *bytes*. Use PixelStride to supply a stride compatible
// with indexes of the buffer slice
func PixelSpacing(stride int) interface {
	DatasetIOOption
	BandIOOption
} {
	return pixelSpacingOpt{stride}
}

// LineSpacing sets the number of bytes from one pixel to the pixel of the same band one row below. If not
// provided, it will be calculated from the number of bands, pixel type and image width
//
// Warning: LineSpacing expects a stride given in *bytes*. Use LineStride to supply a stride compatible
// with indexes of the buffer slice
func LineSpacing(stride int) interface {
	DatasetIOOption
	BandIOOption
} {
	return lineSpacingOpt{stride}
}

// BandStride sets the offset in the provided buffer from one pixel to the next band of the same pixel. If not
// provided, it will be calculated from the pixel type
func BandStride(stride int) interface {
	DatasetIOOption
} {
	return bandStrideOpt{stride}
}

// PixelStride sets the offset in the provided buffer from one pixel to the next pixel in the same row. If not
// provided, it will be calculated from the number of bands and pixel type
func PixelStride(stride int) interface {
	DatasetIOOption
	BandIOOption
} {
	return pixelStrideOpt{stride}
}

// LineStride sets the offset in the provided buffer from one pixel to the pixel of the same band one row below. If not
// provided, it will be calculated from the number of bands, pixel type and image width
func LineStride(stride int) interface {
	DatasetIOOption
	BandIOOption
} {
	return lineStrideOpt{stride}
}

type windowOpt struct {
	sx, sy int
}

// Window specifies the size of the dataset window to read/write. By default use the
// size of the input/output buffer (i.e. no resampling)
func Window(sx, sy int) interface {
	DatasetIOOption
	BandIOOption
} {
	return windowOpt{sx, sy}
}

func (wo windowOpt) setDatasetIOOpt(ro *datasetIOOpts) {
	ro.dsWidth = wo.sx
	ro.dsHeight = wo.sy
}
func (wo windowOpt) setBandIOOpt(ro *bandIOOpts) {
	ro.dsWidth = wo.sx
	ro.dsHeight = wo.sy
}

type bandInterleaveOp struct{}

// BandInterleaved makes Read return a band interleaved buffer instead of a pixel interleaved one.
//
// For example, pixels of a three band RGB image will be returned in order
// r1r2r3...rn, g1g2g3...gn, b1b2b3...bn instead of the default
// r1g1b1, r2g2b2, r3g3b3, ... rnbngn
//
// BandInterleaved should not be used in conjunction with BandSpacing, LineSpacing, PixelSpacing,
// BandStride, LineStride, or PixelStride
func BandInterleaved() interface {
	DatasetIOOption
} {
	return bandInterleaveOp{}
}

func (bio bandInterleaveOp) setDatasetIOOpt(ro *datasetIOOpts) {
	ro.bandInterleave = true
}

type creationOpt struct {
	creation []string
}

// CreationOption are options to pass to a driver when creating a dataset, to be
// passed in the form KEY=VALUE
//
// Examples are: BLOCKXSIZE=256, COMPRESS=LZW, NUM_THREADS=8, etc...
func CreationOption(opts ...string) interface {
	DatasetCreateOption
	DatasetWarpOption
	DatasetTranslateOption
	DatasetVectorTranslateOption
	GMLExportOption
	RasterizeOption
} {
	return creationOpt{opts}
}

func (co creationOpt) setDatasetCreateOpt(dc *dsCreateOpts) {
	dc.creation = append(dc.creation, co.creation...)
}
func (co creationOpt) setDatasetWarpOpt(dc *dsWarpOpts) {
	dc.creation = append(dc.creation, co.creation...)
}
func (co creationOpt) setDatasetTranslateOpt(dc *dsTranslateOpts) {
	dc.creation = append(dc.creation, co.creation...)
}
func (co creationOpt) setDatasetVectorTranslateOpt(dc *dsVectorTranslateOpts) {
	dc.creation = append(dc.creation, co.creation...)
}
func (co creationOpt) setGMLExportOpt(gmlo *gmlExportOpts) {
	gmlo.creation = append(gmlo.creation, co.creation...)
}
func (co creationOpt) setRasterizeOpt(o *rasterizeOpts) {
	o.create = append(o.create, co.creation...)
}

type configOpt struct {
	config []string
}

// ConfigOption sets a configuration option for a gdal library call. See the
// specific gdal function doc page and specific driver docs for allowed values.
//
// Notable options are GDAL_NUM_THREADS=8
func ConfigOption(cfgs ...string) interface {
	BuildOverviewsOption
	DatasetCreateOption
	DatasetWarpOption
	DatasetWarpIntoOption
	DatasetTranslateOption
	DatasetCreateMaskOption
	DatasetVectorTranslateOption
	BandCreateMaskOption
	OpenOption
	RasterizeOption
	RasterizeIntoOption
	DatasetIOOption
	BandIOOption
	BuildVRTOption
	errorAndLoggingOption
} {
	return configOpt{cfgs}
}

func (co configOpt) setBuildOverviewsOpt(bo *buildOvrOpts) {
	bo.config = append(bo.config, co.config...)
}
func (co configOpt) setDatasetCreateOpt(dc *dsCreateOpts) {
	dc.config = append(dc.config, co.config...)
}
func (co configOpt) setDatasetWarpOpt(dc *dsWarpOpts) {
	dc.config = append(dc.config, co.config...)
}
func (co configOpt) setDatasetWarpIntoOpt(dc *dsWarpIntoOpts) {
	dc.config = append(dc.config, co.config...)
}
func (co configOpt) setDatasetTranslateOpt(dc *dsTranslateOpts) {
	dc.config = append(dc.config, co.config...)
}
func (co configOpt) setDatasetVectorTranslateOpt(dc *dsVectorTranslateOpts) {
	dc.config = append(dc.config, co.config...)
}
func (co configOpt) setDatasetCreateMaskOpt(dcm *dsCreateMaskOpts) {
	dcm.config = append(dcm.config, co.config...)
}
func (co configOpt) setBandCreateMaskOpt(bcm *bandCreateMaskOpts) {
	bcm.config = append(bcm.config, co.config...)
}
func (co configOpt) setOpenOpt(oo *openOpts) {
	oo.config = append(oo.config, co.config...)
}
func (co configOpt) setRasterizeOpt(oo *rasterizeOpts) {
	oo.config = append(oo.config, co.config...)
}
func (co configOpt) setRasterizeIntoOpt(oo *rasterizeIntoOpts) {
	oo.config = append(oo.config, co.config...)
}
func (co configOpt) setDatasetIOOpt(oo *datasetIOOpts) {
	oo.config = append(oo.config, co.config...)
}
func (co configOpt) setBandIOOpt(oo *bandIOOpts) {
	oo.config = append(oo.config, co.config...)
}
func (co configOpt) setBuildVRTOpt(bvo *buildVRTOpts) {
	bvo.config = append(bvo.config, co.config...)
}
func (co configOpt) setErrorAndLoggingOpt(elo *errorAndLoggingOpts) {
	elo.config = append(elo.config, co.config...)
}

type minSizeOpt struct {
	s int
}

// MinSize makes BuildOverviews automatically compute the overview levels
// until the smallest overview size is less than s.
//
// Should not be used together with Levels()
func MinSize(s int) interface {
	BuildOverviewsOption
} {
	return minSizeOpt{s}
}

func (ms minSizeOpt) setBuildOverviewsOpt(bo *buildOvrOpts) {
	bo.minSize = ms.s
}

type resamplingOpt struct {
	m ResamplingAlg
}

// Resampling defines the resampling algorithm to use.
// If unset will usually default to NEAREST. See gdal docs for which algorithms are
// available.
func Resampling(alg ResamplingAlg) interface {
	BuildOverviewsOption
	DatasetIOOption
	BandIOOption
	BuildVRTOption
} {
	return resamplingOpt{alg}
}
func (ro resamplingOpt) setBuildOverviewsOpt(bo *buildOvrOpts) {
	bo.resampling = ro.m
}
func (ro resamplingOpt) setDatasetIOOpt(io *datasetIOOpts) {
	io.resampling = ro.m
}
func (ro resamplingOpt) setBandIOOpt(io *bandIOOpts) {
	io.resampling = ro.m
}
func (ro resamplingOpt) setBuildVRTOpt(bvo *buildVRTOpts) {
	bvo.resampling = ro.m
}

type levelsOpt struct {
	lvl []int
}

// Levels set the overview levels to be computed. This is usually:
//
//	Levels(2,4,8,16,32)
func Levels(levels ...int) interface {
	BuildOverviewsOption
} {
	return levelsOpt{levels}
}
func (lo levelsOpt) setBuildOverviewsOpt(bo *buildOvrOpts) {
	slevels := make([]int, len(lo.lvl))
	copy(slevels, lo.lvl)
	sort.Slice(slevels, func(i, j int) bool {
		return slevels[i] < slevels[j]
	})
	bo.levels = slevels
}

type maskBandOpt struct {
	band *Band
}

func (mbo maskBandOpt) setPolygonizeOpt(o *polygonizeOpts) {
	o.mask = mbo.band
}
func (mbo maskBandOpt) setFillnodataOpt(o *fillnodataOpts) {
	o.mask = mbo.band
}
func (mbo maskBandOpt) setSieveFilterOpt(sfo *sieveFilterOpts) {
	sfo.mask = mbo.band
}

// Mask makes Polygonize or FillNoData use the given band as a nodata mask
// instead of using the source band's nodata mask
func Mask(band Band) interface {
	PolygonizeOption
	FillNoDataOption
	SieveFilterOption
} {
	return maskBandOpt{&band}
}

// NoMask makes Polygonize ignore band nodata mask
func NoMask() interface {
	PolygonizeOption
	SieveFilterOption
} {
	return maskBandOpt{}
}

type dstBandOpt struct {
	band *Band
}

func (dbo dstBandOpt) setSieveFilterOpt(sfo *sieveFilterOpts) {
	sfo.dstBand = dbo.band
}

// Destination makes SieveFilter output its result to the given band, instead of updating in-place
func Destination(band Band) interface {
	SieveFilterOption
} {
	return dstBandOpt{&band}
}

type maxDistanceOpt struct {
	d float64
}

func (mdo maxDistanceOpt) setFillnodataOpt(o *fillnodataOpts) {
	o.maxDistance = int(mdo.d)
}

// MaxDistance is an option that can be passed to Band.FillNoData which sets the maximum number of
// pixels to search in all directions to find values to interpolate from.
func MaxDistance(d float64) interface {
	FillNoDataOption
} {
	return maxDistanceOpt{d}
}

type smoothingIterationsOpt struct {
	it int
}

func (sio smoothingIterationsOpt) setFillnodataOpt(o *fillnodataOpts) {
	o.iterations = sio.it
}

// SmoothingIterations is an option that can be passed to Band.FillNoData which sets the number of
// 3x3 smoothing filter passes to run (0 or more).
func SmoothingIterations(iterations int) interface {
	FillNoDataOption
} {
	return smoothingIterationsOpt{iterations}
}

type polyPixField struct {
	fld int
}

func (ppf polyPixField) setPolygonizeOpt(o *polygonizeOpts) {
	o.pixFieldIndex = ppf.fld
}

// PixelValueFieldIndex makes Polygonize write the polygon's pixel
// value into the layer's fld'th field
func PixelValueFieldIndex(fld int) interface {
	PolygonizeOption
} {
	return polyPixField{fld}
}

type eightConnected struct{}

func (ec eightConnected) setPolygonizeOpt(o *polygonizeOpts) {
	o.options = append(o.options, "8connected=yes")
}
func (ec eightConnected) setSieveFilterOpt(sfo *sieveFilterOpts) {
	sfo.connectedness = 8
}

// EightConnected is an option that switches pixel connectivity from 4 to 8
func EightConnected() interface {
	PolygonizeOption
	SieveFilterOption
} {
	return eightConnected{}
}

type floatValues struct {
	v []float64
}

func (v floatValues) setRasterizeGeometryOpt(o *rasterizeGeometryOpts) {
	o.values = v.v
}

// Values sets the value(s) that must be rasterized in the dataset bands.
// vals must either be a single value that will be applied to all bands, or
// exactly match the number of requested bands
func Values(vals ...float64) interface {
	RasterizeGeometryOption
} {
	return floatValues{vals}
}

type spatialRefValidateOpts struct {
	errorHandler ErrorHandler
}

// SpatialRefValidateOption is an option that can be passed to SpatialRef.Validate()
//
// Available SpatialRefValidateOptions are:
//   - ErrLogger
type SpatialRefValidateOption interface {
	setSpatialRefValidateOpt(o *spatialRefValidateOpts)
}

type rasterizeOpts struct {
	create       []string
	config       []string
	driver       DriverName
	errorHandler ErrorHandler
}

// RasterizeOption is an option that can be passed to Rasterize()
//
// Available RasterizeOptions are:
//   - CreationOption
//   - ConfigOption
//   - DriverName
//   - ErrLogger
type RasterizeOption interface {
	setRasterizeOpt(ro *rasterizeOpts)
}

type rasterizeIntoOpts struct {
	config       []string
	errorHandler ErrorHandler
}

// RasterizeIntoOption is an option that can be passed to DatasetRasterizeInto()
//
// Available RasterizeOptions are:
//   - ConfigOption
//   - ErrLogger
type RasterizeIntoOption interface {
	setRasterizeIntoOpt(ro *rasterizeIntoOpts)
}

type rasterizeGeometryOpts struct {
	bands        []int
	values       []float64
	allTouched   int
	errorHandler ErrorHandler
}

type gridCreateOpts struct {
	errorHandler ErrorHandler
}

// GridCreateOption is an option that can be passed to GridCreate
// Available options are:
//   - none yet
type GridCreateOption interface {
	setGridCreateOpt(mo *gridCreateOpts)
}

type gridOpts struct {
	errorHandler ErrorHandler
}

// GridOption is an option that can be passed to Dataset.Grid()
type GridOption interface {
	setGridOpt(gOpt *gridOpts)
}

<<<<<<< HEAD
=======
type nearBlackOpts struct {
	errorHandler ErrorHandler
}

// NearblackOption is an option that can be passed to Dataset.Nearblack()
type NearblackOption interface {
	setNearblackOpt(nbOpt *nearBlackOpts)
}

>>>>>>> e55f4dc3
// RasterizeGeometryOption is an option that can be passed tp Dataset.RasterizeGeometry()
type RasterizeGeometryOption interface {
	setRasterizeGeometryOpt(o *rasterizeGeometryOpts)
}

type allTouchedOpt struct{}

func (at allTouchedOpt) setRasterizeGeometryOpt(o *rasterizeGeometryOpts) {
	o.allTouched = 1
}

// AllTouched is an option that can be passed to Dataset.RasterizeGeometries()
// where all pixels touched by lines or polygons will be updated, not just those on the line
// render path, or whose center point is within the polygon.
func AllTouched() interface {
	RasterizeGeometryOption
} {
	return allTouchedOpt{}
}

type dsVectorTranslateOpts struct {
	config       []string
	creation     []string
	driver       DriverName
	errorHandler ErrorHandler
}

// DatasetVectorTranslateOption is an option that can be passed to Dataset.Warp()
//
// Available Options are:
//   - CreationOption
//   - ConfigOption
//   - DriverName
type DatasetVectorTranslateOption interface {
	setDatasetVectorTranslateOpt(dwo *dsVectorTranslateOpts)
}

type createFeatureOpts struct {
	errorHandler ErrorHandler
}

// CreateFeatureOption is an option that can be passed to Layer.CreateFeature
//
// Available options are:
//   - none yet
type CreateFeatureOption interface {
	setCreateFeatureOpt(cfo *createFeatureOpts)
}

type newFeatureOpts struct {
	errorHandler ErrorHandler
}

// NewFeatureOption is an option that can be passed to Layer.NewFeature
//
// Available options are:
//   - none yet
type NewFeatureOption interface {
	setNewFeatureOpt(nfo *newFeatureOpts)
}

type createLayerOpts struct {
	fields       []*FieldDefinition
	errorHandler ErrorHandler
}

// CreateLayerOption is an option that can be passed to Dataset.CreateLayer()
type CreateLayerOption interface {
	setCreateLayerOpt(clo *createLayerOpts)
}

type copyLayerOpts struct {
	errorHandler ErrorHandler
}

// CopyLayerOption is an option that can be passed to Dataset.CreateLayer()
type CopyLayerOption interface {
	setCopyLayerOpt(clo *copyLayerOpts)
}

type geojsonOpts struct {
	precision    int
	errorHandler ErrorHandler
}

// GeoJSONOption is an option that can be passed to Geometry.GeoJSON
type GeoJSONOption interface {
	setGeojsonOpt(gjo *geojsonOpts)
}

type gmlExportOpts struct {
	creation     []string
	errorHandler ErrorHandler
}

// GMLExportOption is an option passed to Geometry.GML()
//
// Available options are:
//   - CreationOption
//   - ErrLogger
type GMLExportOption interface {
	setGMLExportOpt(o *gmlExportOpts)
}

type significantDigits int

func (sd significantDigits) setGeojsonOpt(o *geojsonOpts) {
	o.precision = int(sd)
}

// SignificantDigits sets the number of significant digits after the decimal separator should
// be kept for geojson output
func SignificantDigits(n int) interface {
	GeoJSONOption
} {
	return significantDigits(n)
}

type buildVRTOpts struct {
	config       []string
	openOptions  []string
	bands        []int
	resampling   ResamplingAlg
	errorHandler ErrorHandler
}

// BuildVRTOption is an option that can be passed to BuildVRT
//
// Available BuildVRTOptions are:
//   - ConfigOption
//   - DriverOpenOption
//   - Bands
//   - Resampling
type BuildVRTOption interface {
	setBuildVRTOpt(bvo *buildVRTOpts)
}

type vsiHandlerOpts struct {
	bufferSize, cacheSize int
	stripPrefix           bool
	errorHandler          ErrorHandler
}

// VSIHandlerOption is an option that can be passed to RegisterVSIHandler
type VSIHandlerOption interface {
	setVSIHandlerOpt(v *vsiHandlerOpts)
}

type bufferSizeOpt struct {
	b int
}

func (b bufferSizeOpt) setVSIHandlerOpt(v *vsiHandlerOpts) {
	v.bufferSize = b.b
}

type cacheSizeOpt struct {
	b int
}

func (b cacheSizeOpt) setVSIHandlerOpt(v *vsiHandlerOpts) {
	v.cacheSize = b.b
}

type stripPrefixOpt struct {
	v bool
}

func (sp stripPrefixOpt) setVSIHandlerOpt(v *vsiHandlerOpts) {
	v.stripPrefix = sp.v
}

// VSIHandlerBufferSize sets the size of the gdal-native block size used for caching. Must be positive,
// can be set to 0 to disable this behavior (not recommended).
//
// Defaults to 64Kb
func VSIHandlerBufferSize(s int) VSIHandlerOption {
	return bufferSizeOpt{s}
}

// VSIHandlerCacheSize sets the total number of gdal-native bytes used as cache *per handle*.
// Defaults to 128Kb.
func VSIHandlerCacheSize(s int) VSIHandlerOption {
	return cacheSizeOpt{s}
}

// VSIHandlerStripPrefix allows to strip the prefix of the key when calling the underlying
// VSIKeyReader.
func VSIHandlerStripPrefix(v bool) VSIHandlerOption {
	return stripPrefixOpt{v}
}<|MERGE_RESOLUTION|>--- conflicted
+++ resolved
@@ -1245,8 +1245,6 @@
 	setGridOpt(gOpt *gridOpts)
 }
 
-<<<<<<< HEAD
-=======
 type nearBlackOpts struct {
 	errorHandler ErrorHandler
 }
@@ -1256,7 +1254,6 @@
 	setNearblackOpt(nbOpt *nearBlackOpts)
 }
 
->>>>>>> e55f4dc3
 // RasterizeGeometryOption is an option that can be passed tp Dataset.RasterizeGeometry()
 type RasterizeGeometryOption interface {
 	setRasterizeGeometryOpt(o *rasterizeGeometryOpts)
